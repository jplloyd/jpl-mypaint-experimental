--- conflicted
+++ resolved
@@ -14,10 +14,6 @@
 
 import weakref
 from gi.repository import Gtk
-<<<<<<< HEAD
-from gi.repository import Gdk
-=======
->>>>>>> 9e03af0f
 from gi.repository import Pango
 from gi.repository import GLib
 from gettext import gettext as _
@@ -40,13 +36,9 @@
 
 # Class defs
 
-<<<<<<< HEAD
-class FloodFillMode (gui.mode.ScrollableModeMixin,
-                     gui.mode.DragMode):
-=======
+
 class FloodFillMode (
         gui.mode.ScrollableModeMixin, gui.mode.DragMode):
->>>>>>> 9e03af0f
     """Mode for flood-filling with the current brush color"""
 
     # Class constants
@@ -179,7 +171,6 @@
     def _blend_parameters(self, comp_mode):
         """Get lock_alpha flag and compositing mode"""
         lock_alpha = False
-<<<<<<< HEAD
 
         blend_mode = self.bm.active_mode.mode_type
         # alpha locking - may require two compositing steps per tile
@@ -189,17 +180,6 @@
                 comp_mode = lib.mypaintlib.CombineSourceAtop
             lock_alpha = True
 
-=======
-
-        blend_mode = self.bm.active_mode.mode_type
-        # alpha locking - may require two compositing steps per tile
-        if blend_mode == BlendModes.LOCK_ALPHA:
-            # with CombineNormal, compositing can be done in a single step
-            if comp_mode == lib.mypaintlib.CombineNormal:
-                comp_mode = lib.mypaintlib.CombineSourceAtop
-            lock_alpha = True
-
->>>>>>> 9e03af0f
         # erasing - overrides other compositing modes when enabled
         elif blend_mode == BlendModes.ERASE:
             comp_mode = lib.mypaintlib.CombineDestinationOut
@@ -265,24 +245,6 @@
             status_cb=status_callback
         )
         opts.make_new_layer = False
-<<<<<<< HEAD
-
-    def key_press_cb(self, win, tdw, event):
-        timeout = 500
-        t = event.time
-        (old_t, k) = self._prev_release
-        if t - old_t < timeout and k == event.keyval:
-            if k == Gdk.KEY_Shift_L:
-                self.get_options_widget().flip_gap_closing()
-            elif k == Gdk.KEY_Control_L:
-                self.get_options_widget().flip_use_src_layer()
-            elif k == Gdk.KEY_Alt_L:
-                self.get_options_widget().flip_sample_merged()
-            self._update_ui()
-            t -= 500
-        self._prev_release = (t, event.keyval)
-=======
->>>>>>> 9e03af0f
 
     def motion_notify_cb(self, tdw, event):
         """Track position, and update cursor"""
@@ -334,10 +296,7 @@
                 tdw.set_override_cursor(self.cursor)
 
     # Mode options
-<<<<<<< HEAD
-=======
-
->>>>>>> 9e03af0f
+
     def get_options_widget(self):
         """Get the (class singleton) options widget"""
         cls = self.__class__
@@ -358,13 +317,8 @@
     # Prevent escape release (always) triggering mode stack popping
     app.kbm.enabled = False
 
-<<<<<<< HEAD
-    # Create new dialog for each occurence, hopefully
-    # occurences are rare enough for it not to matter very much.
-=======
     # Create new dialog for each occurrence, hopefully
     # occurrences are rare enough for it not to matter very much.
->>>>>>> 9e03af0f
     status_dialog = Gtk.MessageDialog(
         parent=app.drawWindow, buttons=Gtk.ButtonsType.CANCEL)
 
@@ -859,36 +813,6 @@
         self.bm = self.get_blend_modes()
         self.bm.mode_changed += self.update_blend_mode
 
-<<<<<<< HEAD
-    def flip_gap_closing(self):
-        """Turn gap closing on or off depending on its current status"""
-        self._gap_closing_toggle.set_active(not self.gap_closing)
-
-    def flip_use_src_layer(self):
-        """Flip between using the default src layer and previous choice"""
-        prev = self._prev_src_layer
-        if not (prev and prev() and prev().root):
-            return
-        index = self._layer_index(prev())
-        combo = self._src_combo
-        choice = 0 if combo.get_active() == index else index
-        with combo.handler_block(self._combo_cb_id):
-            combo.set_active(choice)
-
-    def flip_sample_merged(self):
-        """Turn sample merged on or off depending on its current status"""
-        self._sample_merged_toggle.set_active(not self.sample_merged)
-
-    def _layer_index(self, layer):
-        """Linear fetch for layer index in src selection combobox
-        Returns None if the layer is not contained in any row.
-        """
-        for i, entry in enumerate(self._src_combo.get_model()):
-            if entry[2] is layer:
-                return i
-
-=======
->>>>>>> 9e03af0f
     # Fill blend modes
     def get_blend_modes(self):
         """Get the (class singleton) blend modes manager"""
@@ -1002,17 +926,8 @@
         """
         layer = root.deepget(path)
         if layer and self._prev_src_layer and self._prev_src_layer() is layer:
-<<<<<<< HEAD
-            # Restore previous layer selection
-            combo = self._src_combo
-            index = self._layer_index(layer)
-            if index:
-                with combo.handler_block(self._src_combo_cb_id):
-                    combo.set_active(index)
-=======
             # Restore previous selection layer
             combo = self._src_combo
->>>>>>> 9e03af0f
             for entry in combo.get_model():
                 if entry[2] is layer:
                     # Don't trigger callback
