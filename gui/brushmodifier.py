# This file is part of MyPaint.
# Copyright (C) 2011 by Martin Renold <martinxyz@gmx.ch>
#
# This program is free software; you can redistribute it and/or modify
# it under the terms of the GNU General Public License as published by
# the Free Software Foundation; either version 2 of the License, or
# (at your option) any later version.

from __future__ import division, print_function

from gettext import gettext as _
from lib.helpers import rgb_to_hsv, hsv_to_rgb

import gui.blendmodehandler


class BrushModifier (object):
    """Applies changed brush settings to the active brush, with overrides.

    A single instance of this lives within the main `application.Application`
    instance. The BrushModifier tracks brush settings like color, eraser and
    lock alpha mode that can be overridden by the GUI.::

      BrushManager ---select_brush---> BrushModifier --> TiledDrawWidget

    The `BrushManager` provides the brush settings as stored on disk, and
    the BrushModifier passes them via `TiledDrawWidget` to the brush engine.
    """

    MODE_FORCED_ON_SETTINGS = [1.0, {}]
    MODE_FORCED_OFF_SETTINGS = [0.0, {}]

    def __init__(self, app):
        object.__init__(self)
        self.app = app
        app.brushmanager.brush_selected += self.brush_selected_cb
        app.brush.observers.append(self.brush_modified_cb)
        self.unmodified_brushinfo = app.brush.clone()
        self._in_brush_selected_cb = False
        self._last_selected_color = app.brush.get_color_hsv()
        self.bm = gui.blendmodehandler.BlendModes()
        self.bm.mode_changed += self.update_blendmodes

    def update_blendmodes(self, bm, old, new):
<<<<<<< HEAD
        print("Updating blend mode")
=======
>>>>>>> 9e03af0f
        if old is new:
            return
        if old.setting_name:
            self.set_override_setting(old.setting_name, False)
        if new.setting_name:
            self.set_override_setting(new.setting_name, True)

    def set_override_setting(self, setting_name, override):
        """Overrides a boolean setting currently in effect.

        If `override` is true, the named setting will be forced to a base value
        greater than 0.9, and if it is false a base value less than 0.1 will be
        applied. Where possible, values from the base brush will be used. The
        setting from `unmodified_brushinfo`, including any input mapping, will
        be used if its base value is suitably large (or small). If not, a base
        value of either 1 or 0 and no input mapping will be applied.
        """
        unmod_b = self.unmodified_brushinfo
        modif_b = self.app.brush
        if override:
            if not modif_b.has_large_base_value(setting_name):
                settings = self.MODE_FORCED_ON_SETTINGS
                if unmod_b.has_large_base_value(setting_name):
                    settings = unmod_b.get_setting(setting_name)
                modif_b.set_setting(setting_name, settings)
        else:
            if not modif_b.has_small_base_value(setting_name):
                settings = self.MODE_FORCED_OFF_SETTINGS
                if unmod_b.has_small_base_value(setting_name):
                    settings = unmod_b.get_setting(setting_name)
                modif_b.set_setting(setting_name, settings)

    def restore_context_of_selected_brush(self):
        """Restores color from the unmodified base brush.

        After a brush has been selected, restore additional brush settings -
        currently just color - from `unmodified_brushinfo`. This is called
        after selecting a brush by picking a stroke from the canvas.
        """
        c = self.unmodified_brushinfo.get_color_hsv()
        self.app.brush.set_color_hsv(c)

    def brush_selected_cb(self, bm, managed_brush, brushinfo):
        """Responds to the user changing their brush.

        This observer callback is responsible for allocating the current brush
        settings to the current brush singleton in `self.app`. The Brush
        Selector, the Pick Context action, and the Brushkeys and
        Device-specific brush associations all cause this to be invoked.
        """
        self._in_brush_selected_cb = True
        b = self.app.brush
        prev_lock_alpha = b.is_alpha_locked()

        # Changing the effective brush
        b.begin_atomic()
        color = b.get_color_hsv()

        mix_old = b.get_base_value('restore_color')
        b.load_from_brushinfo(brushinfo)
        self.unmodified_brushinfo = b.clone()

        # Preserve color
        mix = b.get_base_value('restore_color')
        if mix:
            c1 = hsv_to_rgb(*color)
            c2 = hsv_to_rgb(*b.get_color_hsv())
            c3 = [(1.0-mix)*v1 + mix*v2 for v1, v2 in zip(c1, c2)]
            color = rgb_to_hsv(*c3)
        elif mix_old and self._last_selected_color:
            # switching from a brush with fixed color back to a normal one
            color = self._last_selected_color
        b.set_color_hsv(color)

        b.set_string_property("parent_brush_name", managed_brush.name)

        if b.is_eraser():
            # User picked a dedicated eraser brush
            # Unset any lock_alpha state (necessary?)
            self.set_override_setting("lock_alpha", False)
        else:
            # Preserve the old lock_alpha state
            self.set_override_setting("lock_alpha", prev_lock_alpha)

        b.end_atomic()

        # Updates the blend mode buttons to match the new settings.
        # First decide which blend mode is active and which aren't.
        active_blend_mode = self.bm.normal_mode
        for mode in self.bm.modes:
            setting_name = mode.setting_name
            if setting_name is not None:
                if b.has_large_base_value(setting_name):
                    active_blend_mode = mode
        active_blend_mode.active = True

        self._in_brush_selected_cb = False

    def _brush_is_dedicated_eraser(self):
        if self.unmodified_brushinfo is None:
            return False
        return self.unmodified_brushinfo.is_eraser()

    def brush_modified_cb(self, changed_settings):
        """Responds to changes of the brush settings.
        """
        if self._brush_is_dedicated_eraser():
            return

        if changed_settings.intersection(('color_h', 'color_s', 'color_v')):
            # Cancel eraser mode on ordinary brushes
            em = self.bm.eraser_mode
            if em.active and 'eraser_mode' not in changed_settings:
                em.active = False

            if not self._in_brush_selected_cb:
                self._last_selected_color = self.app.brush.get_color_hsv()<|MERGE_RESOLUTION|>--- conflicted
+++ resolved
@@ -42,10 +42,6 @@
         self.bm.mode_changed += self.update_blendmodes
 
     def update_blendmodes(self, bm, old, new):
-<<<<<<< HEAD
-        print("Updating blend mode")
-=======
->>>>>>> 9e03af0f
         if old is new:
             return
         if old.setting_name:
