# This file is part of MyPaint.
# Copyright (C) 2010-2018 by the MyPaint Development Team
# Copyright (C) 2008-2012 by Martin Renold <martinxyz@gmx.ch>
#
# This program is free software; you can redistribute it and/or modify
# it under the terms of the GNU General Public License as published by
# the Free Software Foundation; either version 2 of the License, or
# (at your option) any later version.

"""Preferences dialog."""

from __future__ import division, print_function

import os.path
from logging import getLogger
from gettext import gettext as _

from gi.repository import Gtk

from . import windowing


logger = getLogger(__name__)
RESPONSE_REVERT = 1


class PreferencesWindow (windowing.Dialog):
    """Window for manipulating preferences.
    """

    def __init__(self):
        import gui.application
        app = gui.application.get_app()
        assert app is not None

        super(PreferencesWindow, self).__init__(
            app=app,
            title=_('Preferences'),
            transient_for=app.drawWindow,
            destroy_with_parent=True,
        )
        self.add_buttons(
            Gtk.STOCK_REVERT_TO_SAVED, RESPONSE_REVERT,
            Gtk.STOCK_OK, Gtk.ResponseType.ACCEPT,
        )

        self.connect('response', self.on_response)

        self.in_update_ui = False

        # Set up widgets
        builder = Gtk.Builder()
        builder.set_translation_domain("mypaint")
        ui_dir = os.path.dirname(os.path.abspath(__file__))
        xml_path = os.path.join(ui_dir, 'preferenceswindow.glade')
        builder.add_from_file(xml_path)
        self._builder = builder

        getobj = builder.get_object

        # Notebook
        nb = getobj("prefs_notebook")
        self.nb = nb
        self.vbox.pack_start(nb, True, True, 0)

        # Curve init
        curve = getobj("mapping_curve")
        curve.changed_cb = self.pressure_curve_changed_cb
        curve.magnetic = False
        self._pressure_curve = curve

        # Button mappings editor
        assert "input.button_mapping" in app.preferences
        reg = gui.mode.ModeRegistry
        actions_possible = [n for n in reg.get_action_names()
                            if issubclass(reg.get_mode_class(n),
                                          gui.mode.DragMode)]
        actions_possible += gui.mode.BUTTON_BINDING_ACTIONS
        bm_ed = getobj("button_mapping_editor")
        bm_ed.set_bindings(app.preferences["input.button_mapping"])
        bm_ed.set_actions(actions_possible)
        bm_ed.bindings_observers.append(self.button_mapping_edited_cb)

        # Autosave controls
        autosave_interval_spinbut = getobj("autosave_interval_spinbutton")
        self._autosave_interval_spinbutton = autosave_interval_spinbut

        # Signal hookup now everything is in the right initial state
        self._builder.connect_signals(self)

    def on_response(self, dialog, response, *args):
        if response == Gtk.ResponseType.ACCEPT:
            self.app.save_settings()
            self.app.apply_settings()
            self.hide()
        elif response == RESPONSE_REVERT:
            self.app.load_settings()
            self.app.apply_settings()

    def update_ui(self):
        """Update the preferences window to reflect the current settings.
        """
        if self.in_update_ui:
            return
        self.in_update_ui = True

        p = self.app.preferences
        getobj = self._builder.get_object

        # Pen input curve
        self._pressure_curve.points = p['input.global_pressure_mapping']

        # prefix for saving scarps
        entry = getobj("scrap_prefix_entry")
        entry.set_text(p['saving.scrap_prefix'])

        # Zoom
        zoom_float = p.get('view.default_zoom', 1.0)
        zoom_idcolstr = "%0.2f" % (zoom_float,)
        zoom_combo = getobj("default_zoom_combobox")
        zoom_combo.set_active_id(zoom_idcolstr)

        # Toolbar icon size radios
        size = str(p.get("ui.toolbar_icon_size", "large")).lower()
        for size_name in ["small", "large"]:
            if size_name != size:
                continue
            radio_name = "toolbar_icon_size_%s_radio" % (size,)
            radio = getobj(radio_name)
            radio.set_active(True)
            logger.debug("Set %r active", radio_name)
            break

        # Dark theme
        dark = bool(p.get("ui.dark_theme_variant", True))
        dark_checkbutton = getobj("dark_theme_checkbutton")
        dark_checkbutton.set_active(dark)

        # Smooth scrolling
        smoothsc = bool(p.get("ui.support_smooth_scrolling", True))
        smoothsc_checkbutton = getobj("smooth_scrolling_checkbutton")
        smoothsc_checkbutton.set_active(smoothsc)

        # Blink layers on selection/creation
        blink_layers = bool(p.get("ui.blink_layers", True))
        blink_layers_checkbutton = getobj("blink_layers_checkbutton")
        blink_layers_checkbutton.set_active(blink_layers)

        # Use real or faked alpha checks (faked is faster...)
        real_alpha_checks_checkbutton = getobj("real_alpha_checks_checkbutton")
        real_alpha_checks_checkbutton.set_active(p['view.real_alpha_checks'])

        # Hide cursor when painting
        hidecsr = bool(p.get("ui.hide_cursor_while_painting", False))
        hidecsr_checkbut = getobj("hide_cursor_while_painting_checkbutton")
        hidecsr_checkbut.set_active(hidecsr)

        # Default save format
        fmt_config = p['saving.default_format']
        fmt_combo = getobj("default_save_format_combobox")
        fmt_combo.set_active_id(fmt_config)

        # Display colorspace setting
        # Only affects loading and saving PNGs and ORAs currently,
        # so it's located on the Load & Save tab for now.
        disp_colorspace_setting = p["display.colorspace"]
        disp_colorspace_radiobtn = getobj(
            "display_colorspace_%s_radiobutton" % (disp_colorspace_setting,)
        )
        if disp_colorspace_radiobtn:
            disp_colorspace_radiobtn.set_active(True)

        # Button mapping
        bm_ed = getobj("button_mapping_editor")
        bm_ed.set_bindings(p.get("input.button_mapping", {}))

        # Input curve
        self._pressure_curve.queue_draw()

        # Cursor presets
        cursor_config = p.get("cursor.freehand.style", "thin")
        cursor_combo = getobj("freehand_cursor_combobox")
        cursor_combo.set_active_id(cursor_config)

        # Color wheel type
        cm = self.app.brush_color_manager

        wheel_radiobutton_name = "color_wheel_%s_radiobutton" \
            % (cm.get_wheel_type(),)
        wheel_radiobutton = getobj(wheel_radiobutton_name)
        if wheel_radiobutton:
            wheel_radiobutton.set_active(True)

        # Autosave
        autosave = bool(p["document.autosave_backups"])
        autosave_switch = getobj("autosave_backups_switch")
        autosave_switch.set_active(autosave)
        autosave_interval = int(p["document.autosave_interval"])
        autosave_interval_adj = getobj("autosave_interval_adjustment")
        autosave_interval_adj.set_value(autosave_interval)
        self._autosave_interval_spinbutton.set_sensitive(autosave)

        self.in_update_ui = False

    ## Callbacks for widgets that manipulate settings

    def input_mode_combobox_changed_cb(self, combobox):
        mode = combobox.get_active_id()
        self.app.preferences['input.device_mode'] = mode
        self.app.apply_settings()

    def button_mapping_edited_cb(self, editor):
        self.app.button_mapping.update(editor.bindings)

    def pressure_curve_changed_cb(self, widget):
        points = self._pressure_curve.points[:]
        self.app.preferences['input.global_pressure_mapping'] = points
        self.app.apply_settings()

    def scrap_prefix_entry_changed_cb(self, widget):
        scrap_prefix = widget.get_text()
        if isinstance(scrap_prefix, bytes):
            scrap_prefix = scrap_prefix.decode("utf-8")
        self.app.preferences['saving.scrap_prefix'] = scrap_prefix

    def default_zoom_combobox_changed_cb(self, combobox):
        zoom_idcolstr = combobox.get_active_id()
        zoom = float(zoom_idcolstr)
        self.app.preferences['view.default_zoom'] = zoom

    def toolbar_icon_size_small_toggled_cb(self, radio):
        if not radio.get_active():
            return
        self.app.preferences["ui.toolbar_icon_size"] = "small"

    def toolbar_icon_size_large_toggled_cb(self, radio):
        if not radio.get_active():
            return
        self.app.preferences["ui.toolbar_icon_size"] = "large"

    def dark_theme_toggled_cb(self, checkbut):
        dark = bool(checkbut.get_active())
        self.app.preferences["ui.dark_theme_variant"] = dark

    def real_alpha_checks_checkbutton_toggled_cb(self, button):
        real = bool(button.get_active())
        self.app.preferences['view.real_alpha_checks'] = real

    def default_save_format_combobox_changed_cb(self, combobox):
        formatstr = combobox.get_active_id()
        self.app.preferences['saving.default_format'] = formatstr

    def display_colorspace_unknown_radiobutton_toggled_cb(self, radiobtn):
        if self.in_update_ui or not radiobtn.get_active():
            return
        p = self.app.preferences
        p["display.colorspace"] = "unknown"

    def display_colorspace_srgb_radiobutton_toggled_cb(self, radiobtn):
        if self.in_update_ui or not radiobtn.get_active():
            return
        p = self.app.preferences
        p["display.colorspace"] = "srgb"

    def color_wheel_rgb_radiobutton_toggled_cb(self, radiobtn):
        if self.in_update_ui or not radiobtn.get_active():
            return
        cm = self.app.brush_color_manager
        cm.set_wheel_type("rgb")

    def color_wheel_ryb_radiobutton_toggled_cb(self, radiobtn):
        if self.in_update_ui or not radiobtn.get_active():
            return
        cm = self.app.brush_color_manager
        cm.set_wheel_type("ryb")

    def color_wheel_rygb_radiobutton_toggled_cb(self, radiobtn):
        if self.in_update_ui or not radiobtn.get_active():
            return
        cm = self.app.brush_color_manager
        cm.set_wheel_type("rygb")

    def freehand_cursor_combobox_changed_cb(self, combobox):
        cname = combobox.get_active_id()
        if self.in_update_ui:
            return
        p = self.app.preferences
        p["cursor.freehand.style"] = cname
        if cname == 'thin':
            # The default.
            p.pop("cursor.freehand.min_size", None)
            p.pop("cursor.freehand.outer_line_width", None)
            p.pop("cursor.freehand.inner_line_width", None)
            p.pop("cursor.freehand.inner_line_inset", None)
            p.pop("cursor.freehand.outer_line_color", None)
            p.pop("cursor.freehand.inner_line_color", None)
        elif cname == "medium":
            p["cursor.freehand.min_size"] = 5
            p["cursor.freehand.outer_line_width"] = 2.666
            p["cursor.freehand.inner_line_width"] = 1.333
            p["cursor.freehand.inner_line_inset"] = 2
            p["cursor.freehand.outer_line_color"] = (0, 0, 0, 1)
            p["cursor.freehand.inner_line_color"] = (1, 1, 1, 1)
        elif cname == "thick":
            p["cursor.freehand.min_size"] = 7
            p["cursor.freehand.outer_line_width"] = 3.75
            p["cursor.freehand.inner_line_width"] = 2.25
            p["cursor.freehand.inner_line_inset"] = 3
            p["cursor.freehand.outer_line_color"] = (0, 0, 0, 1)
            p["cursor.freehand.inner_line_color"] = (1, 1, 1, 1)

    def autosave_backups_switch_active_notify_cb(self, switch, param):
        active = bool(switch.props.active)
        self.app.preferences["document.autosave_backups"] = active
        self._autosave_interval_spinbutton.set_sensitive(active)

    def autosave_interval_adjustment_value_changed_cb(self, adj):
        interval = int(round(adj.get_value()))
        self.app.preferences["document.autosave_interval"] = interval

    def smooth_scrolling_toggled_cb(self, checkbut):
        smoothsc = bool(checkbut.get_active())
        self.app.preferences["ui.support_smooth_scrolling"] = smoothsc

    def _hide_cursor_while_painting_toggled_cb(self, checkbut):
        hide = bool(checkbut.get_active())
        self.app.preferences["ui.hide_cursor_while_painting"] = hide

    def blink_layers_toggled_cb(self, checkbut):
        blink = bool(checkbut.get_active())
<<<<<<< HEAD
        self.app.preferences["ui.blink_layers"] = blink
=======
        self.app.preferences["ui.blink_layers"] = blink
>>>>>>> 9e03af0f
<|MERGE_RESOLUTION|>--- conflicted
+++ resolved
@@ -328,8 +328,4 @@
 
     def blink_layers_toggled_cb(self, checkbut):
         blink = bool(checkbut.get_active())
-<<<<<<< HEAD
-        self.app.preferences["ui.blink_layers"] = blink
-=======
-        self.app.preferences["ui.blink_layers"] = blink
->>>>>>> 9e03af0f
+        self.app.preferences["ui.blink_layers"] = blink