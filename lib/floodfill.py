# This file is part of MyPaint.
# Copyright (C) 2018-2019 by the MyPaint Development Team.
#
# This program is free software; you can redistribute it and/or modify
# it under the terms of the GNU General Public License as published by
# the Free Software Foundation; either version 2 of the License, or
# (at your option) any later version.

"""This module implements tile-based floodfill and related operations."""

import logging

import numpy as np

import lib.helpers
import lib.mypaintlib as myplib
import lib.surface
import lib.fill_common as fc
from lib.fill_common import _OPAQUE, _FULL_TILE, _EMPTY_TILE
import lib.morphology

from lib.pycompat import PY3

logger = logging.getLogger(__name__)

TILE_SIZE = N = myplib.TILE_SIZE

# This should point to the array transparent_tile.rgba
# defined in tiledsurface.py
_EMPTY_RGBA = None

# Distance data for tiles with no detected distances
_GAPLESS_TILE = np.full((N, N), 2*N*N, 'uint16')
_GAPLESS_TILE.flags.writeable = False


def is_full(tile):
    """Check if the given tile is the fully opaque alpha tile"""
    return tile is _FULL_TILE


class GapClosingOptions():
    """Container of parameters for gap closing fill operations
    to avoid updates to the callchain in case the parameter set
    is altered.
    """
    def __init__(self, max_gap_size, retract_seeps):
        self.max_gap_size = max_gap_size
        self.retract_seeps = retract_seeps


def orthogonal(tile_coord):
    """ Return the coordinates orthogonal to the input coordinate.

    Return coordinates orthogonal to the input coordinate,
    in the following order:

      0
    3   1
      2
    """
    return fc.nine_grid(tile_coord)[1:5]


# Tile boundary condition helpers

def out_of_bounds(point, bbox):
    """Test if a 2d coordinate is outside the given 2d bounding box
    """
    x, y = point
    min_x, min_y, max_x, max_y = bbox
    return x < min_x or x > max_x or y < min_y or y > max_y


def across_bounds(point, bbox):
    """Test if a 2d coordinate is on the edge of the given 2d bounding box
    """
    x, y = point
    min_x, min_y, max_x, max_y = bbox
    return x == min_x or x == max_x or y == min_y or y == max_y


def inside_bounds(point, bbox):
    """Test if a 2d coordinate is inside of the given 2d bounding box
    """
    x, y = point
    min_x, min_y, max_x, max_y = bbox
    return x > min_x and x < max_x and y > min_y and y < max_y


def enqueue_overflows(queue, tile_coord, seeds, bbox, *p):
    """ Conditionally add (coordinate, seed list, data...) tuples to a queue.

    :param queue: the queue which may be appended
    :type queue: list
    :param tile_coord: the 2d coordinate in the middle of the seed coordinates
    :type tile_coord: (int, int)
    :param seeds: 4-tuple of seed lists for n, e, s, w, relative to tile_coord
    :type seeds: (list, list, list, list)
    :param bbox: the bounding box of the fill operation
    :type bbox: (int, int, int, int)
    :param *p: tuples of length >= 4, items added to queue items w. same index

    NOTE: This function improves readability significantly in exchange for a
    small performance hit. Replace with explicit queueing if too slow.
    """
    for edge in zip(*(orthogonal(tile_coord), seeds) + p):
        edge_coord = edge[0]
        edge_seeds = edge[1]
        if edge_seeds and not out_of_bounds(edge_coord, bbox):
            queue.append(edge)


def starting_coordinates(x, y):
    """Get the coordinates of starting tile and pixel (tx, ty, px, py)"""
    init_tx, init_ty = int(x // N), int(y // N)
    init_x, init_y = int(x % N), int(y % N)
    return init_tx, init_ty, init_x, init_y


def tiles_bbox_and_bounds(bbox):
    """
    Get tile bounds from pixel bounds
    and tile->pixel bound helper function

    :param bbox: Bounding box with pixel units
    :return: tile coordinate bounds and
    (tile coordinate) -> (pixel bound) function
    """
    bbx, bby, bbw, bbh = bbox
    bb_rx, bb_ry = bbx + bbw - 1, bby + bbh - 1

    min_tx, min_ty = int(bbx // N), int(bby // N)
    max_tx, max_ty = int(bb_rx // N), int(bb_ry // N)

    min_px, min_py = int(bbx % N), int(bby % N)
    max_px, max_py = int(bb_rx % N), int(bb_ry % N)

    def tile_bounds(tc):
        """ Return the in-tile pixel bounds as a 4-tuple
        Bounds cover the entire tile, unless it is located
        on the edge of the bounding box.
        """
        tile_x, tile_y = tc
        min_x = min_px if tile_x == min_tx else 0
        min_y = min_py if tile_y == min_ty else 0
        max_x = max_px if tile_x == max_tx else N - 1
        max_y = max_py if tile_y == max_ty else N - 1
        return min_x, min_y, max_x, max_y

    return (min_tx, min_ty, max_tx, max_ty), tile_bounds


def get_target_color(src, tx, ty, px, py):
    """Get the pixel color for the given tile/pixel coordinates"""
    with src.tile_request(tx, ty, readonly=True) as start:
        targ_r, targ_g, targ_b, targ_a = [
            int(c) for c in start[py][px]
        ]
    if targ_a == 0:
        targ_r, targ_g, targ_b = 0, 0, 0

    return targ_r, targ_g, targ_b, targ_a


# Main fill handling function

def flood_fill(
        src, x, y, color, tolerance, offset, feather,
        gap_closing_options, mode, framed, bbox, dst):
    """ Top-level flood fill interface, initiating and delegating actual fill

    :param src: Source surface-like object
    :type src: Anything supporting readonly tile_request()
    :param x: Starting point X coordinate
    :param y: Starting point Y coordinate
    :param color: an RGB color
    :type color: tuple
    :param tolerance: how much filled pixels are permitted to vary
    :type tolerance: float [0.0, 1.0]
    :param offset: the post-fill expansion/contraction radius in pixels
    :type offset: int [-TILE_SIZE, TILE_SIZE]
    :param feather: the amount to blur the fill, after offset is applied
    :type feather: int [0, TILE_SIZE]
    :param gap_closing_options: parameters for gap closing fill, or None
    :type gap_closing_options: lib.floodfill.GapClosingOptions
    :param mode: Fill blend mode - normal, erasing or alpha locked
    :type mode: int (Any of the Combine* modes in mypaintlib)
    :param framed: Whether the frame is enabled or not.
    :type framed: bool
    :param bbox: Bounding box: limits the fill
    :type bbox: lib.helpers.Rect or equivalent 4-tuple
    :param dst: Target surface
    :type dst: lib.tiledsurface.MyPaintSurface

    The fill is performed with reference to src.
    The resulting tiles are composited into dst.
    """

    _, _, w, h = bbox
    if w <= 0 or h <= 0:
        return

    # Basic safety clamping
    tolerance = lib.helpers.clamp(tolerance, 0.0, 1.0)
    offset = lib.helpers.clamp(offset, -TILE_SIZE, TILE_SIZE)
    feather = lib.helpers.clamp(feather, 0, TILE_SIZE)

    # Initial parameters
    starting_point = starting_coordinates(x, y)
    r, g, b, a = get_target_color(src, *starting_point)
    filler = myplib.Filler(r, g, b, a, tolerance)

    fill_args = (src, starting_point, bbox, filler)

    if gap_closing_options:
        fill_args += (gap_closing_options,)
        filled = gap_closing_fill(*fill_args)
    else:
        filled = scanline_fill(*fill_args)

    # Dilate/Erode (Grow/Shrink)
    if offset != 0:
        filled = lib.morphology.morph(offset, filled)

    # Feather (Fake gaussian blur)
    if feather != 0:
        filled = lib.morphology.blur(feather, filled)

    # When dilating or blurring the fill, only respect the
    # bounding box limits if they are set by an active frame
    trim_result = framed and (offset > 0 or feather != 0)
    composite(mode, color, trim_result, filled, bbox, dst)


def update_bbox(bbox, tx, ty):
    """Update given the min/max, x/y bounding box
<<<<<<< HEAD
    If a coordinates lie outside of the current
=======
    If a coordinate lies outside of the current
>>>>>>> 759f7922
    bounds, set the bounds based on that coordinate
    """
    if bbox:
        min_tx, min_ty, max_tx, max_ty = bbox
        if tx < min_tx:
            min_tx = tx
        elif tx > max_tx:
            max_tx = tx
        if ty < min_ty:
            min_ty = ty
        elif ty > max_ty:
            max_ty = ty
        return min_tx, min_ty, max_tx, max_ty
    else:
        return tx, ty, tx, ty


def composite(mode, fill_col, trim_result, filled, outer_bbox, dst):
    """Composite the filled tiles into the destination surface"""

    tiles_bbox, tile_pixel_bounds = tiles_bbox_and_bounds(outer_bbox)

    # Prepare opaque color rgba tile for copying
    full_rgba = myplib.fill_rgba(
        _FULL_TILE, *(fill_col + (0, 0, N-1, N-1)))

    # Bounding box of tiles that need updating
    dst_changed_bbox = None
    dst_tiles = dst.get_tiles()

    # Composite filled tiles into the destination surface
    tiles_to_composite = filled.items() if PY3 else filled.iteritems()
    for tile_coord, src_tile in tiles_to_composite:

        # Omit tiles outside of the bounding box _if_ the frame is enabled
        # Note:filled tiles outside bbox only originates from dilation/blur
        if trim_result and out_of_bounds(tile_coord, tiles_bbox):
            continue
        # Skip empty source tiles (no fill to process)
        if src_tile is _EMPTY_TILE:
            continue

        # Skip empty destination tiles for erasing and alpha locking
        # Avoids completely unnecessary tile allocation and copying
        if mode != myplib.CombineNormal and tile_coord not in dst_tiles:
            continue

        with dst.tile_request(*tile_coord, readonly=False) as dst_tile:

            # Only at this point might the bounding box need to be updated
            dst_changed_bbox = update_bbox(dst_changed_bbox, *tile_coord)

            # Copy full tiles directly if not on the bounding box edge
            # unless the fill is dilated or blurred with no frame set
            cut_off = trim_result and across_bounds(tile_coord, tiles_bbox)
            if is_full(src_tile) and not cut_off:
                if mode == myplib.CombineNormal:
                    myplib.tile_copy_rgba16_into_rgba16(full_rgba, dst_tile)
                    continue
                elif mode == myplib.CombineDestinationOut:
                    myplib.tile_copy_rgba16_into_rgba16(_EMPTY_RGBA, dst_tile)
                    continue

            # Otherwise, composite the section with provided bounds into the
            # destination tile, most often the entire tile
            if trim_result:
                tile_bounds = tile_pixel_bounds(tile_coord)
            else:
                tile_bounds = (0, 0, N-1, N-1)
            src_tile_rgba = myplib.fill_rgba(
                src_tile, *(fill_col + tile_bounds))
            myplib.tile_combine(mode, src_tile_rgba, dst_tile, True, 1.0)
    if dst_changed_bbox:
        min_tx, min_ty, max_tx, max_ty = dst_changed_bbox
        bbox = (
            min_tx * N, min_ty * N,
            (1 + max_tx - min_tx) * N,
            (1 + max_ty - min_ty) * N,
        )
        dst.notify_observers(*bbox)


def scanline_fill(src, init, bbox, filler):
    """ Perform a scanline fill and return the filled tiles

    Perform a scanline fill using the given starting point and tile,
    with reference to the src surface and given bounding box, using the
    provided filler instance.

    :param src: Source surface-like object
    :param init: coordinates for starting tile and pixel
    :type init: (int, int, int, int)
    :param bbox: Bounding box for the fill
    :type bbox: lib.helpers.Rect or equivalent 4-tuple
    :param filler: filler instance performing the per-tile fill operation
    :type filler: mypaintlib.Filler
    :returns: a dictionary of coord->tile mappings for the filled tiles
    """

    # Dict of coord->tile data populated during the fill
    filled = {}

    inv_edges = (
        myplib.edges.south,
        myplib.edges.west,
        myplib.edges.north,
        myplib.edges.east
    )

    # Starting coordinates + direction of origin (from within)
    _tx, _ty, _px, _py = init
    tileq = [((_tx, _ty), (_px, _py), myplib.edges.none)]

    tiles_bbox, tile_pixel_bounds = tiles_bbox_and_bounds(bbox)
    tfs = _TileFillSkipper(tiles_bbox, filler, set({}))

    while len(tileq) > 0:
        tile_coord, seeds, from_dir = tileq.pop(0)
        # Skip if the tile has been fully processed already
        if tile_coord in tfs.final:
            continue
        # Flood-fill one tile
        with src.tile_request(*tile_coord, readonly=True) as src_tile:
            # See if the tile can be skipped
            overflows = tfs.check(tile_coord, src_tile, filled, from_dir)
            if overflows is None:
                if tile_coord not in filled:
                    filled[tile_coord] = np.zeros((N, N), 'uint16')
                overflows = filler.fill(
                    src_tile, filled[tile_coord], seeds,
                    from_dir, *tile_pixel_bounds(tile_coord)
                )
        enqueue_overflows(tileq, tile_coord, overflows, tiles_bbox, inv_edges)
    return filled


class _TileFillSkipper:
    """Provides checking for, and handling of, uniform tiles"""

    FULL_OVERFLOWS = [
        ((), [(0, N-1)], [(0, N-1)], [(0, N-1)]),         # from north
        ([(0, N-1)], (), [(0, N-1)], [(0, N-1)]),         # from east
        ([(0, N-1)], [(0, N-1)], (), [(0, N-1)]),         # from south
        ([(0, N-1)], [(0, N-1)], [(0, N-1)], ()),         # from west
        ([(0, N-1)], [(0, N-1)], [(0, N-1)], [(0, N-1)])  # from within
    ]

    def __init__(self, tiles_bbox, filler, final):

        self.uniform_tiles = {}
        self.final = final
        self.bbox = tiles_bbox
        self.filler = filler

    # Dict of alpha->tile, used for uniform non-opaque tile fills
    # NOTE: these are usually not a result of an intentional fill, but
    # clicking a pixel with color very similar to the intended target pixel
    def uniform_tile(self, alpha):
        """ Return a reference to a uniform alpha tile

        If no uniform tile with the given alpha value exists, one is created
        """
        if alpha not in self.uniform_tiles:
            self.uniform_tiles[alpha] = np.full((N, N), alpha, 'uint16')
        return self.uniform_tiles[alpha]

    def check(self, tile_coord, src_tile, filled, from_dir):
        """Check if the tile can be handled without using the fill loop.

        The first time the tile is encountered, check if it is uniform
        and if so, handle it immediately depending on whether it is
        fillable or not.

        If the tile can be handled immediately, returns the overflows
        (new seed ranges), otherwise return None to indicate that the
        fill algorithm needs to be invoked.
        """
        if tile_coord in filled or not inside_bounds(tile_coord, self.bbox):
            return None

        # Returns the alpha of the fill for the tile's color if
        # the tile is uniform, otherwise returns None
        is_empty = src_tile is _EMPTY_RGBA
        alpha = self.filler.tile_uniformity(is_empty, src_tile)

        if alpha is None:
            # No shortcut can be taken, create new tile
            return None
        # Tile is uniform, so there is no need to process
        # it again in the fill loop, either set as
        # a uniformly filled alpha tile or skip it if it
        # cannot be filled at all (unlikely, but not impossible)
        self.final.add(tile_coord)
        if alpha == 0:
            filled[tile_coord] = _EMPTY_TILE
            return [(), (), (), ()]
        elif alpha == _OPAQUE:
            filled[tile_coord] = _FULL_TILE
        else:
            filled[tile_coord] = self.uniform_tile(alpha)
        return self.FULL_OVERFLOWS[from_dir]


def gap_closing_fill(src, init, bbox, filler, gap_closing_options):
    """ Fill loop that finds and uses gap data to avoid unwanted leaks

    Gaps are defined as distances of fillable pixels enclosed on two sides
    by unfillable pixels. Each tile considered, and their neighbours, are
    flooded with alpha values based on the target color and threshold values.
    The resulting alphas are then searched for gaps, and the size of these gaps
    are marked in separate tiles - one for each tile filled.
    """
    tiles_bbox, tile_bounds = tiles_bbox_and_bounds(bbox)

    full_alphas = {}
    distances = {}
    unseep_q = []
    filled = {}

    options = gap_closing_options
    max_gap_size = lib.helpers.clamp(options.max_gap_size, 1, TILE_SIZE)
    gc_filler = myplib.GapClosingFiller(max_gap_size, options.retract_seeps)
    distbucket = myplib.DistanceBucket(max_gap_size)

    init_tx, init_ty, init_px, init_py = init
    tileq = [((init_tx, init_ty), (init_px, init_py))]

    total_px = 0

    def gap_free(north, east, south, west):
        """Returns true if no gaps can possible cross the corner of the tile
        in the center of the given neighboring tiles
        """
        return myplib.no_corner_gaps(
            max_gap_size, north, east, south, west
        )

    while len(tileq) > 0:
        tile_coord, seeds = tileq.pop(0)
        # Pixel limits within tiles vary at the bounding box edges
        px_bounds = tile_bounds(tile_coord)
        # Create distance-data and alpha output tiles for the fill
        if tile_coord not in distances:
            # Ensure that alpha data exists for the tile and its neighbours
            prep_alphas(tile_coord, full_alphas, src, filler)
            grid = [full_alphas[ftc] for ftc in fc.nine_grid(tile_coord)]
            full = [is_full(tile) for tile in grid]
            # Skip full gap distance searches when possible
            # (marginal overall difference, but can reduce allocations)
            if all(full) or (is_full(grid[0]) and gap_free(*(grid[1:5]))):
                distances[tile_coord] = _GAPLESS_TILE
            else:
                dist_data = np.full((N, N), 2*N*N, 'uint16')
                # Search and mark any gap distances for the tile
                myplib.find_gaps(distbucket, dist_data, *grid)
                distances[tile_coord] = dist_data
            filled[tile_coord] = np.zeros((N, N), 'uint16')
        if isinstance(seeds, tuple):  # Fetch distance for initial seed coord
            dists = distances[tile_coord]
            init_x, init_y = seeds
            seeds = [(init_x, init_y, dists[init_y][init_x])]
        # Run the gap-closing fill for the tile
        result = gc_filler.fill(
            full_alphas[tile_coord], distances[tile_coord],
            filled[tile_coord], seeds, *px_bounds)
        overflows = result[0:4]
        enqueue_overflows(tileq, tile_coord, overflows, tiles_bbox)
        fill_edges, px_f = result[4:6]
        total_px += px_f
        if fill_edges:
            unseep_q.append((tile_coord, fill_edges, True))

    # Seep inversion is basically just a four-way 0-alpha fill
    # with different conditions. It only backs off into the original
    # fill and therefore does not require creation of new tiles
    backup = {}
    while len(unseep_q) > 0:
        tile_coord, seeds, is_initial = unseep_q.pop(0)
        if tile_coord not in distances or tile_coord not in filled:
            continue
        if tile_coord not in backup:
            backup[tile_coord] = np.copy(filled[tile_coord])
        result = gc_filler.unseep(
            distances[tile_coord], filled[tile_coord], seeds, is_initial
        )
        overflows = result[0:4]
        num_erased_pixels = result[4]
        total_px -= num_erased_pixels
        enqueue_overflows(
            unseep_q, tile_coord, overflows, tiles_bbox, (False,)*4
        )
    if total_px <= 0:
        # For small areas, when starting on a distance-marked pixel,
        # backing off may remove the entire fill, in which case we
        # roll back the tiles that were processed
        backup_pairs = backup.items() if PY3 else backup.iteritems()
        for tile_coord, tile in backup_pairs:
            filled[tile_coord] = tile

    # Check which tiles (if any) are fully opaque, and replace them
    for tc in filled:
        if (filled[tc] == _FULL_TILE).all():
            filled[tc] = _FULL_TILE

    return filled


def prep_alphas(tile_coord, full_alphas, src, filler):
    """When needed, create and calculate alpha tiles for distance searching.

    For the tile of the given coordinate, ensure that a corresponding tile
    of alpha values (based on the tolerance function) exists in the full_alphas
    dict for both the tile and all of its neighbors

    """
    for ntc in fc.nine_grid(tile_coord):
        if ntc not in full_alphas:
            with src.tile_request(
                ntc[0], ntc[1], readonly=True
            ) as src_tile:
                is_empty = src_tile is _EMPTY_RGBA
                alpha = filler.tile_uniformity(is_empty, src_tile)
                if alpha == _OPAQUE:
                    full_alphas[ntc] = _FULL_TILE
                else:
                    alpha_tile = np.empty((N, N), 'uint16')
                    filler.flood(src_tile, alpha_tile)
                    full_alphas[ntc] = alpha_tile<|MERGE_RESOLUTION|>--- conflicted
+++ resolved
@@ -235,11 +235,7 @@
 
 def update_bbox(bbox, tx, ty):
     """Update given the min/max, x/y bounding box
-<<<<<<< HEAD
-    If a coordinates lie outside of the current
-=======
     If a coordinate lies outside of the current
->>>>>>> 759f7922
     bounds, set the bounds based on that coordinate
     """
     if bbox:
