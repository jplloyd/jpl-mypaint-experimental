--- conflicted
+++ resolved
@@ -13,10 +13,6 @@
 #include <cmath>
 #include <tuple>
 
-<<<<<<< HEAD
-
-MorphBucket::MorphBucket(int radius)
-=======
 /*
   Get the width of a horizontal chord, located at a given vertical distance
   from the center of the circle for a circular structuring element with the
@@ -34,7 +30,6 @@
 }
 
 Morpher::Morpher(int radius)
->>>>>>> d413e7b6
     : radius(radius), height(radius * 2 + 1), se_chords(height)
 {
     // Create structuring element
