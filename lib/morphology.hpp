/* This file is part of MyPaint.
 * Copyright (C) 2018 by the MyPaint Development Team.
 *
 * This program is free software; you can redistribute it and/or modify
 * it under the terms of the GNU General Public License as published by
 * the Free Software Foundation; either version 2 of the License, or
 * (at your option) any later version.
 */

#ifndef MORPHOLOGY_HPP
#define MORPHOLOGY_HPP

#include "fill_common.hpp"
#include "morphology_swig.hpp"

/*
  Chords make up the structuring elements used to perform morphological
  transformations (erosion/dilation etc.).

  Since the morph functions are using the Urbach-Wilkinson (UW) algorithm,
  instead of storing the actual chord lengths, an index to the length
  is stored, avoiding redundant lookups/tests for chords of the same
  lengths..
*/
struct chord {
    chord() : x_offset(0), length_index(0) {}
    chord(int x, int len_i) : x_offset(x), length_index(len_i){};
    int x_offset;
    int length_index;
};

// Comparison operation type used to template dilation/erosion
typedef chan_t op(chan_t, chan_t);

/*
  Initiates and stores data shared between tile morph operations
  and allocates space reused between morphs, specifically:

  Circular structuring element data - radius/height/chords

  Lookup table (height x N x unique_chord_lengths) for linear(-ish) morph

  Input array (N + radius*2)^2 storing the pixels necessary to perform morph
  for the given radius - rotated/updated whenever possible.

  Output array to store morphed alpha values (consider removing/replacing).
*/

class MorphBucket
{
  public:
    explicit MorphBucket(int radius);
    ~MorphBucket();
    template <chan_t init, chan_t lim, op cmp>
    void morph(bool can_update, PixelBuffer<chan_t>& dst);
    template <chan_t lim>
    bool can_skip(PixelBuffer<chan_t> buf);
    void initiate(bool can_update, GridVector input);
    bool input_fully_opaque();
    bool input_fully_transparent();

  private:
    void rotate_lut();
    template <op cmp>
    void populate_row(int, int);

    int radius; // structuring element radius
    int height; // structuring element height
    std::vector<chord> se_chords; // structuring element chords
    std::vector<int> se_lengths; // structuring element chord lengths
<<<<<<< HEAD
    chan_t ***table; // lookup table for uw algorithm (y-offset, x, type)
    chan_t **input; // input 2d array populated by 3x3 input tile grid
};

// Perform a dilation or erosion using the given input tiles
// and strands of vertically contiguous coordinates, placing
// the result in the given coord->tile dictionary.
void
morph(int offset, // Radius to grow (if > 0) or shrink (if < 0)
      PyObject *morphed, // Dictionary holding the result of the operation
      PyObject *tiles, // Input tiles, NxNx1 uint16 numpy arrays
      PyObject *strands // Strands of contiguous tile coordinates
    );


#ifdef SWIG
%ignore BlurBucket::factors;
%ignore BlurBucket::radius;
%ignore BlurBucket::input_full;
%ignore BlurBucket::input_vert;
%ignore BlurBucket::output;
#endif

/*
  Holds data and allocated space used to perform
  tile-wise box blur.
*/

class BlurBucket
{
public:
    explicit BlurBucket(int radius);
    ~BlurBucket();
    PyObject* blur(bool can_update, GridVector input);
private:
    void initiate(bool can_update, GridVector input);
    bool input_fully_opaque();
    bool input_fully_transparent();
    const std::vector<fix15_short_t> factors;
    const int radius;
    chan_t **input_full;
    chan_t **input_vert;
    chan_t output[N][N];
};


void
blur(int radius, // Radius to grow (if > 0) or shrink (if < 0)
     PyObject *blurred, // Dictionary holding the result of the operation
     PyObject *tiles, // Input tiles, NxNx1 uint16 numpy arrays
     PyObject *strands // Strands of contiguous tile coordinates
    );

// Gapclosing fill data utilities

#ifdef SWIG
%ignore DistanceBucket::distance;
%ignore DistanceBucket::input;
#endif

// Distance data bucket for gap closing
class DistanceBucket
{
public:
    explicit DistanceBucket(int distance);
    ~DistanceBucket();
    const int distance;
    chan_t **input;
};

// Check if there are unfillable pixels in the corners
// of the given N,E,S,W tiles that might result in gaps that
// cross their central neighbour.
// NOTE: a negative result does not guarantee that any actual detectable
// gaps exist, but a positive result guarantees that they do _not_ exist
bool no_corner_gaps(
    int distance,
    PyObject *src_n,
    PyObject *src_e,
    PyObject *src_s,
    PyObject *src_w);

// Search the given nine-grid of flooded alpha tiles for
// gaps up to a certain length, defined by the DistanceBucket,
// writing the lengths found to the given distance tile
void find_gaps(
    DistanceBucket &bucket,
    PyObject *gap_output,
    PyObject *src_mid,
    PyObject *src_n,
    PyObject *src_e,
    PyObject *src_s,
    PyObject *src_w,
    PyObject *src_ne,
    PyObject *src_se,
    PyObject *src_sw,
    PyObject *src_nw);

#endif
=======
    chan_t*** table; // lookup table for UW algorithm (y-offset, x, type)
    chan_t** input; // input 2d array populated by 3x3 input tile grid
};

#endif //MORPHOLOGY_HPP
>>>>>>> 647b261f
<|MERGE_RESOLUTION|>--- conflicted
+++ resolved
@@ -68,110 +68,8 @@
     int height; // structuring element height
     std::vector<chord> se_chords; // structuring element chords
     std::vector<int> se_lengths; // structuring element chord lengths
-<<<<<<< HEAD
-    chan_t ***table; // lookup table for uw algorithm (y-offset, x, type)
-    chan_t **input; // input 2d array populated by 3x3 input tile grid
-};
-
-// Perform a dilation or erosion using the given input tiles
-// and strands of vertically contiguous coordinates, placing
-// the result in the given coord->tile dictionary.
-void
-morph(int offset, // Radius to grow (if > 0) or shrink (if < 0)
-      PyObject *morphed, // Dictionary holding the result of the operation
-      PyObject *tiles, // Input tiles, NxNx1 uint16 numpy arrays
-      PyObject *strands // Strands of contiguous tile coordinates
-    );
-
-
-#ifdef SWIG
-%ignore BlurBucket::factors;
-%ignore BlurBucket::radius;
-%ignore BlurBucket::input_full;
-%ignore BlurBucket::input_vert;
-%ignore BlurBucket::output;
-#endif
-
-/*
-  Holds data and allocated space used to perform
-  tile-wise box blur.
-*/
-
-class BlurBucket
-{
-public:
-    explicit BlurBucket(int radius);
-    ~BlurBucket();
-    PyObject* blur(bool can_update, GridVector input);
-private:
-    void initiate(bool can_update, GridVector input);
-    bool input_fully_opaque();
-    bool input_fully_transparent();
-    const std::vector<fix15_short_t> factors;
-    const int radius;
-    chan_t **input_full;
-    chan_t **input_vert;
-    chan_t output[N][N];
-};
-
-
-void
-blur(int radius, // Radius to grow (if > 0) or shrink (if < 0)
-     PyObject *blurred, // Dictionary holding the result of the operation
-     PyObject *tiles, // Input tiles, NxNx1 uint16 numpy arrays
-     PyObject *strands // Strands of contiguous tile coordinates
-    );
-
-// Gapclosing fill data utilities
-
-#ifdef SWIG
-%ignore DistanceBucket::distance;
-%ignore DistanceBucket::input;
-#endif
-
-// Distance data bucket for gap closing
-class DistanceBucket
-{
-public:
-    explicit DistanceBucket(int distance);
-    ~DistanceBucket();
-    const int distance;
-    chan_t **input;
-};
-
-// Check if there are unfillable pixels in the corners
-// of the given N,E,S,W tiles that might result in gaps that
-// cross their central neighbour.
-// NOTE: a negative result does not guarantee that any actual detectable
-// gaps exist, but a positive result guarantees that they do _not_ exist
-bool no_corner_gaps(
-    int distance,
-    PyObject *src_n,
-    PyObject *src_e,
-    PyObject *src_s,
-    PyObject *src_w);
-
-// Search the given nine-grid of flooded alpha tiles for
-// gaps up to a certain length, defined by the DistanceBucket,
-// writing the lengths found to the given distance tile
-void find_gaps(
-    DistanceBucket &bucket,
-    PyObject *gap_output,
-    PyObject *src_mid,
-    PyObject *src_n,
-    PyObject *src_e,
-    PyObject *src_s,
-    PyObject *src_w,
-    PyObject *src_ne,
-    PyObject *src_se,
-    PyObject *src_sw,
-    PyObject *src_nw);
-
-#endif
-=======
     chan_t*** table; // lookup table for UW algorithm (y-offset, x, type)
     chan_t** input; // input 2d array populated by 3x3 input tile grid
 };
 
-#endif //MORPHOLOGY_HPP
->>>>>>> 647b261f
+#endif //MORPHOLOGY_HPP