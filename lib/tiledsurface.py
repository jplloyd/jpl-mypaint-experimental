# This file is part of MyPaint.
# Copyright (C) 2009-2018 by the MyPaint Development Team.
# Copyright (C) 2007-2012 by Martin Renold <martinxyz@gmx.ch>
#
# This program is free software; you can redistribute it and/or modify
# it under the terms of the GNU General Public License as published by
# the Free Software Foundation; either version 2 of the License, or
# (at your option) any later version.

"""This module implements an unbounded tiled surface for painting."""

## Imports

from __future__ import division, print_function
import time
import sys
import os
import contextlib
import logging

from gettext import gettext as _
import numpy as np

from . import mypaintlib
from . import helpers
from . import pixbufsurface
import lib.surface
from lib.surface import TileAccessible
from lib.surface import TileBlittable
from lib.surface import TileCompositable
from .errors import FileHandlingError
import lib.fileutils
import lib.modes
import lib.feedback
import lib.floodfill
from lib.pycompat import xrange
from lib.pycompat import PY3

logger = logging.getLogger(__name__)

## Constants

TILE_SIZE = N = mypaintlib.TILE_SIZE
MAX_MIPMAP_LEVEL = mypaintlib.MAX_MIPMAP_LEVEL

SYMMETRY_TYPES = tuple(range(mypaintlib.NumSymmetryTypes))
SYMMETRY_STRINGS = {
    mypaintlib.SymmetryVertical: _("Vertical"),
    mypaintlib.SymmetryHorizontal: _("Horizontal"),
    mypaintlib.SymmetryVertHorz: _("Vertical and horizontal"),
    mypaintlib.SymmetryRotational: _("Rotational"),
    mypaintlib.SymmetrySnowflake: _("Snowflake"),
}
for sym_type in SYMMETRY_TYPES:
    assert sym_type in SYMMETRY_STRINGS


## Tile class and marker tile constants

class _Tile (object):
    """Internal tile storage, with readonly flag

    Note: pixels are stored with premultiplied alpha.
    15 bits are used, but fully opaque or white is stored as 2**15
    (requiring 16 bits). This is to allow many calculations to divide by
    2**15 instead of (2**16-1).

    """

    def __init__(self, copy_from=None):
        super(_Tile, self).__init__()
        if copy_from is None:
            self.rgba = np.zeros((N, N, 4), 'uint16')
        else:
            self.rgba = copy_from.rgba.copy()
        self.readonly = False

    def copy(self):
        return _Tile(copy_from=self)


# tile for read-only operations on empty spots
transparent_tile = _Tile()
transparent_tile.readonly = True

# tile with invalid pixel memory (needs refresh)
mipmap_dirty_tile = _Tile()
del mipmap_dirty_tile.rgba


## Class defs: surfaces

class _SurfaceSnapshot (object):
    pass


# TODO:
# - move the tile storage from MyPaintSurface to a separate class
class MyPaintSurface (TileAccessible, TileBlittable, TileCompositable):
    """Tile-based surface

    The C++ part of this class is in tiledsurface.hpp
    """

    def __init__(self, mipmap_level=0, mipmap_surfaces=None,
                 looped=False, looped_size=(0, 0)):
        super(MyPaintSurface, self).__init__()

        # TODO: pass just what it needs access to, not all of self
        self._backend = mypaintlib.TiledSurface(self)
        self.tiledict = {}
        self.observers = []

        # Used to implement repeating surfaces, like Background
        if looped_size[0] % N or looped_size[1] % N:
            raise ValueError('Looped size must be multiples of tile size')
        self.looped = looped
        self.looped_size = looped_size

        self.mipmap_level = mipmap_level
        if mipmap_level == 0:
            assert mipmap_surfaces is None
            self._mipmaps = self._create_mipmap_surfaces()
        else:
            assert mipmap_surfaces is not None
            self._mipmaps = mipmap_surfaces

        # Forwarding API
        self.set_symmetry_state = self._backend.set_symmetry_state
        self.begin_atomic = self._backend.begin_atomic

        self.get_color = self._backend.get_color
        self.get_alpha = self._backend.get_alpha
        self.draw_dab = self._backend.draw_dab
        from gui.application import get_app
        self.app = get_app()
        try:
            self.EOTF = self.app.preferences['display.colorspace_EOTF']
        except: 
            self.EOTF = 2.2

    @classmethod
    def _mock(cls):
        """Returns a new mock surface with a pattern."""
        surf = cls()
        v1 = (1 << 15)
        v0 = 0
        black = (v0, v0, v0, v1)
        white = (v1, v1, v1, v1)
        bits = [(1, 0), (0, 1), (1, 1), (2, 1), (0, 2), (2, 2)]
        b = 1
        for tx in range(b+b+1+max(xt for (xt, yt) in bits)):
            for ty in range(b+b+1+max(yt for (xt, yt) in bits)):
                p = ((tx-b, ty-b) in bits) and white or black
                with surf.tile_request(tx, ty, readonly=False) as rgba:
                    rgba[:] = p
        return surf

    def _create_mipmap_surfaces(self):
        """Internal: initializes an internal mipmap lookup table

        Overridable to avoid unnecessary work when initializing the background
        surface subclass.
        """
        assert self.mipmap_level == 0
        mipmaps = [self]
        for level in range(1, MAX_MIPMAP_LEVEL+1):
            s = MyPaintSurface(mipmap_level=level, mipmap_surfaces=mipmaps)
            mipmaps.append(s)

        # for quick lookup
        for level, s in enumerate(mipmaps):
            try:
                s.parent = mipmaps[level-1]
            except IndexError:
                s.parent = None
            try:
                s.mipmap = mipmaps[level+1]
            except IndexError:
                s.mipmap = None
        return mipmaps

    def end_atomic(self):
        bbox = self._backend.end_atomic()
        if (bbox[2] > 0 and bbox[3] > 0):
            self.notify_observers(*bbox)

    @property
    def backend(self):
        return self._backend

    def notify_observers(self, *args):
        for f in self.observers:
            f(*args)

    def clear(self):
        tiles = self.tiledict.keys()
        self.tiledict = {}
        self.notify_observers(*lib.surface.get_tiles_bbox(tiles))
        if self.mipmap:
            self.mipmap.clear()

    def trim(self, rect):
        """Trim the layer to a rectangle, discarding data outside it

        :param rect: A trimming rectangle in model coordinates
        :type rect: tuple (x, y, w, h)

        Only complete tiles are discarded by this method.
        If a tile is neither fully inside nor fully outside the
        rectangle, the part of the tile outside the rectangle will be
        cleared.
        """
        x, y, w, h = rect
        logger.info("Trim %dx%d%+d%+d", w, h, x, y)
        trimmed = []
        for tx, ty in list(self.tiledict.keys()):
            if tx*N+N < x or ty*N+N < y or tx*N > x+w or ty*N > y+h:
                trimmed.append((tx, ty))
                self.tiledict.pop((tx, ty))
                self._mark_mipmap_dirty(tx, ty)
            elif (tx*N < x and x < tx*N+N
                    or ty*N < y and y < ty*N+N
                    or tx*N < x+w and x+w < tx*N+N
                    or ty*N < y+h and y+h < ty*N+N):
                trimmed.append((tx, ty))
                with self.tile_request(tx, ty, readonly=False) as rgba:
                    if tx*N < x and x < tx*N+N:
                        rgba[:, 0:(x - tx*N), :] = 0  # Clear left edge

                    if ty*N < y and y < ty*N+N:
                        rgba[0:(y - ty*N), :, :] = 0  # Clear top edge

                    if tx*N < x+w and x+w < tx*N+N:
                        # This slice is [N-1-c for c in range(tx*N+N - (x+w))].
                        rgba[:, (x+w - tx*N):N, :] = 0  # Clear right edge

                    if ty*N < y+h and y+h < ty*N+N:
                        # This slice is [N-1-r for r in range(ty*N+N - (y+h))].
                        rgba[(y+h - ty*N):N, :, :] = 0  # Clear bottom edge
                self._mark_mipmap_dirty(tx, ty)

        self.notify_observers(*lib.surface.get_tiles_bbox(trimmed))

    @contextlib.contextmanager
    def tile_request(self, tx, ty, readonly):
        """Get a tile as a NumPy array, then put it back

        :param int tx: Tile X coord (multiply by TILE_SIZE for pixels)
        :param int ty: Tile Y coord (multiply by TILE_SIZE for pixels)
        :param bool readonly: get a read-only tile

        Context manager that fetches a tile as a NumPy array,
        and then puts the potentially modified tile back into the
        tile backing store. To be used with the 'with' statement.
        Read/write tile requests on empty slots get you a new
        writeable tile::

            >>> surf = MyPaintSurface()
            >>> with surf.tile_request(1, 2, readonly=False) as t1:
            ...     t1[...] = (1<<15)

            >>> with surf.tile_request(1, 2, readonly=False) as t2:
            ...     assert t2 is t1
            ...     assert (t2 == t1).all()

        Read-only tile requests on empty addresses yield the special
        transparent tile, which is marked as read-only::

            >>> with surf.tile_request(666, 666, readonly=True) as tr:
            ...     assert tr is transparent_tile.rgba

        Snapshotting a surface makes all its tiles read-only as a side
        effect, so the next read/write tile request will yield a copy
        for you to work on::

            >>> sshot = surf.save_snapshot()
            >>> with surf.tile_request(1, 2, readonly=True) as t3:
            ...     assert t3 is t1
            ...     assert (t3 == t1).all()
            >>> with surf.tile_request(1, 2, readonly=False) as t4:
            ...     assert t4 is not t1
            ...     assert (t4 == t1).all()

        """
        numpy_tile = self._get_tile_numpy(tx, ty, readonly)
        yield numpy_tile
        self._set_tile_numpy(tx, ty, numpy_tile, readonly)

    def _regenerate_mipmap(self, t, tx, ty):
        t = _Tile()
        self.tiledict[(tx, ty)] = t
        empty = True

        for x in xrange(2):
            for y in xrange(2):
                src = self.parent.tiledict.get((tx*2 + x, ty*2 + y),
                                               transparent_tile)
                if src is mipmap_dirty_tile:
                    src = self.parent._regenerate_mipmap(
                        src,
                        tx*2 + x, ty*2 + y,
                    )
                mypaintlib.tile_downscale_rgba16(src.rgba, t.rgba,
                                                 x * N // 2,
                                                 y * N // 2)
                if src.rgba is not transparent_tile.rgba:
                    empty = False
        if empty:
            # rare case, no need to speed it up
            del self.tiledict[(tx, ty)]
            t = transparent_tile
        return t

    def _get_tile_numpy(self, tx, ty, readonly):
        # OPTIMIZE: do some profiling to check if this function is a bottleneck
        #           yes it is
        # Note: we must return memory that stays valid for writing until the
        # last end_atomic(), because of the caching in tiledsurface.hpp.

        if self.looped:
            tx = tx % (self.looped_size[0] // N)
            ty = ty % (self.looped_size[1] // N)

        t = self.tiledict.get((tx, ty))
        if t is None:
            if readonly:
                t = transparent_tile
            else:
                t = _Tile()
                self.tiledict[(tx, ty)] = t
        if t is mipmap_dirty_tile:
            t = self._regenerate_mipmap(t, tx, ty)
        if t.readonly and not readonly:
            # shared memory, get a private copy for writing
            t = t.copy()
            self.tiledict[(tx, ty)] = t
        if not readonly:
            # assert self.mipmap_level == 0
            self._mark_mipmap_dirty(tx, ty)
        return t.rgba

    def _set_tile_numpy(self, tx, ty, obj, readonly):
        pass  # Data can be modified directly, no action needed

    def _mark_mipmap_dirty(self, tx, ty):
        # assert self.mipmap_level == 0
        if not self._mipmaps:
            return
        for level, mipmap in enumerate(self._mipmaps):
            if level == 0:
                continue
            fac = 2**(level)
            if mipmap.tiledict.get((tx // fac, ty // fac),
                                   None) == mipmap_dirty_tile:
                break
            mipmap.tiledict[(tx // fac, ty // fac)] = mipmap_dirty_tile

    def blit_tile_into(self, dst, dst_has_alpha, tx, ty, mipmap_level=0,
                       *args, **kwargs):
        """Copy one tile from this object into a destination array

        See lib.surface.TileBlittable for the parameters. This
        implementation adds an extra param:

        :param int mipmap_level: layer mipmap level to use

        """

        # assert dst_has_alpha is True

        if self.mipmap_level < mipmap_level:
            return self.mipmap.blit_tile_into(dst, dst_has_alpha, tx, ty,
                                              mipmap_level)

        assert dst.shape[2] == 4
        if dst.dtype not in ('uint16', 'uint8'):
            raise ValueError('Unsupported destination buffer type %r',
                             dst.dtype)
        dst_is_uint16 = (dst.dtype == 'uint16')

        with self.tile_request(tx, ty, readonly=True) as src:
            if src is transparent_tile.rgba:
                # dst[:] = 0  # <-- notably slower than memset()
                if dst_is_uint16:
                    mypaintlib.tile_clear_rgba16(dst)
                else:
                    mypaintlib.tile_clear_rgba8(dst)
            else:
                if dst_is_uint16:
                    # this will do memcpy, not worth to bother skipping
                    # the u channel
                    mypaintlib.tile_copy_rgba16_into_rgba16(src, dst)
                else:
                    if dst_has_alpha:
                        mypaintlib.tile_convert_rgba16_to_rgba8(src, dst, self.EOTF)
                    else:
                        mypaintlib.tile_convert_rgbu16_to_rgbu8(src, dst, self.EOTF)

    def composite_tile(self, dst, dst_has_alpha, tx, ty, mipmap_level=0,
                       opacity=1.0, mode=mypaintlib.CombineNormal,
                       *args, **kwargs):
        """Composite one tile of this surface over a NumPy array.

        See lib.surface.TileCompositable for the parameters. This
        implementation adds two further ones:

        :param float opacity: opacity multiplier
        :param int mode: mode to use when compositing

        """

        # Apply zero-alpha-source optimizations if possible.
        # Sometimes this can be done without issuing a tile request.
        if opacity == 0:
            if dst_has_alpha:
                if mode in lib.modes.MODES_CLEARING_BACKDROP_AT_ZERO_ALPHA:
                    mypaintlib.tile_clear_rgba16(dst)
                    return
            if mode not in lib.modes.MODES_EFFECTIVE_AT_ZERO_ALPHA:
                return

        # Tile request needed, but may need to satisfy it from a deeper
        # mipmap level.
        if self.mipmap_level < mipmap_level:
            self.mipmap.composite_tile(dst, dst_has_alpha, tx, ty,
                                       mipmap_level, opacity, mode)
            return

        # Tile request at the required level.
        # Try optimizations again if we got the special marker tile
        with self.tile_request(tx, ty, readonly=True) as src:
            if src is transparent_tile.rgba:
                if dst_has_alpha:
                    if mode in lib.modes.MODES_CLEARING_BACKDROP_AT_ZERO_ALPHA:
                        mypaintlib.tile_clear_rgba16(dst)
                        return
                if mode not in lib.modes.MODES_EFFECTIVE_AT_ZERO_ALPHA:
                    return
            mypaintlib.tile_combine(mode, src, dst, dst_has_alpha, opacity)

    ## Snapshotting

    def save_snapshot(self):
        """Creates and returns a snapshot of the surface

        Snapshotting marks all the tiles of the surface as read-only,
        then just shallow-copes the tiledict. It's quick. See
        tile_request() for how new read/write tiles can be unlocked.

        """
        sshot = _SurfaceSnapshot()
        if PY3:
            tiles_iter = self.tiledict.values()
        else:
            tiles_iter = self.tiledict.itervalues()
        for t in tiles_iter:
            t.readonly = True
        sshot.tiledict = self.tiledict.copy()
        return sshot

    def load_snapshot(self, sshot):
        """Loads a saved snapshot, replacing the internal tiledict"""
        self._load_tiledict(sshot.tiledict)

    def _load_tiledict(self, d):
        """Efficiently loads a tiledict, and notifies the observers"""
        if d == self.tiledict:
            # common case optimization, called via stroke.redo()
            # testcase: comparison above (if equal) takes 0.6ms,
            # code below 30ms
            return
        old = set(self.tiledict.items())
        self.tiledict = d.copy()
        new = set(self.tiledict.items())
        dirty = old.symmetric_difference(new)
        for pos, tile in dirty:
            self._mark_mipmap_dirty(*pos)
        bbox = lib.surface.get_tiles_bbox(pos for (pos, tile) in dirty)
        if not bbox.empty():
            self.notify_observers(*bbox)

    ## Loading tile data

    def load_from_surface(self, other):
        """Loads tile data from another surface, via a snapshot"""
        self.load_snapshot(other.save_snapshot())

    def _load_from_pixbufsurface(self, s):
        dirty_tiles = set(self.tiledict.keys())
        self.tiledict = {}

        for tx, ty in s.get_tiles():
            with self.tile_request(tx, ty, readonly=False) as dst:
                s.blit_tile_into(dst, True, tx, ty)

        dirty_tiles.update(self.tiledict.keys())
        bbox = lib.surface.get_tiles_bbox(dirty_tiles)
        self.notify_observers(*bbox)

    def load_from_numpy(self, arr, x, y):
        """Loads tile data from a numpy array

        :param arr: Array containing the pixel data
        :type arr: numpy.ndarray of uint8, dimensions HxWx3 or HxWx4
        :param x: X coordinate for the array
        :param y: Y coordinate for the array
        :returns: the dimensions of the loaded surface, as (x,y,w,h)

        """
        h, w, channels = arr.shape
        if h <= 0 or w <= 0:
            return (x, y, w, h)

        if arr.dtype == 'uint8':
            s = pixbufsurface.Surface(x, y, w, h, data=arr)
            self._load_from_pixbufsurface(s)
        else:
            raise ValueError("Only uint8 data is supported by MyPaintSurface")

        return (x, y, w, h)

    def load_from_png(self, filename, x, y, progress=None,
                      convert_to_srgb=True,
                      **kwargs):
        """Load from a PNG, one tilerow at a time, discarding empty tiles.

        :param str filename: The file to load
        :param int x: X-coordinate at which to load the replacement data
        :param int y: Y-coordinate at which to load the replacement data
        :param bool convert_to_srgb: If True, convert to sRGB
        :param progress: Unsized UI feedback obj.
        :type progress: lib.feedback.Progress or None
        :param dict \*\*kwargs: Ignored

        Raises a `lib.errors.FileHandlingError` with a descriptive
        string when conversion or PNG reading fails.

        """
        if not progress:
            progress = lib.feedback.Progress()

        # Catch this error up front, since the code below hides it.
        if progress.items is not None:
            raise ValueError("progress arg must be unsized")

        dirty_tiles = set(self.tiledict.keys())
        self.tiledict = {}

        ty0 = int(y // N)
        state = {}
        state['buf'] = None   # array of height N, width depends on image
        state['ty'] = ty0  # current tile row being filled into buf
        state['frame_size'] = None
        state['progress'] = progress

        def get_buffer(png_w, png_h):
            if state["frame_size"] is None:
                if state['progress']:
                    ty_final = int((y + png_h) // N)
                    # We have to handle feedback exceptions ourself
                    try:
                        state["progress"].items = ty_final - ty0
                    except Exception:
                        logger.exception("setting progress.items failed")
                        state["progress"] = None
                state['frame_size'] = (x, y, png_w, png_h)

            buf_x0 = x // N * N
            buf_x1 = ((x + png_w - 1) // N + 1) * N
            buf_y0 = state['ty']*N
            buf_y1 = buf_y0+N
            buf_w = buf_x1-buf_x0
            buf_h = buf_y1-buf_y0
            assert buf_w % N == 0
            assert buf_h == N
            if state['buf'] is not None:
                consume_buf()
            else:
                state['buf'] = np.empty((buf_h, buf_w, 4), 'uint8')

            png_x0 = x
            png_x1 = x+png_w
            subbuf = state['buf'][:, png_x0-buf_x0:png_x1-buf_x0]
            if 1:  # optimize: only needed for first and last
                state['buf'].fill(0)
                png_y0 = max(buf_y0, y)
                png_y1 = min(buf_y0+buf_h, y+png_h)
                assert png_y1 > png_y0
                subbuf = subbuf[png_y0-buf_y0:png_y1-buf_y0, :]

            state['ty'] += 1
            return subbuf

        def consume_buf():
            ty = state['ty']-1
            for i in xrange(state['buf'].shape[1] // N):
                tx = x // N + i
                src = state['buf'][:, i*N:(i+1)*N, :]
                if src[:, :, 3].any():
                    with self.tile_request(tx, ty, readonly=False) as dst:
                        mypaintlib.tile_convert_rgba8_to_rgba16(src, dst, self.EOTF)
            if state["progress"]:
                try:
                    state["progress"].completed(ty - ty0)
                except Exception:
                    logger.exception("Progress.completed() failed")
                    state["progress"] = None

        if sys.platform == 'win32':
            filename_sys = filename.encode("utf-8")
        else:
            filename_sys = filename.encode(sys.getfilesystemencoding())
            # FIXME: should not do that, should use open(unicode_object)

        if PY3:
            filename_sys = filename_sys.decode()
            # FIXME: https://github.com/mypaint/mypaint/issues/906

        try:
            if PY3:
                filename_sys = filename_sys.decode()
            flags = mypaintlib.load_png_fast_progressive(
                filename_sys,
                get_buffer,
                convert_to_srgb,
            )
        except (IOError, OSError, RuntimeError) as ex:
            raise FileHandlingError(_("PNG reader failed: %s") % str(ex))
        consume_buf()  # also process the final chunk of data
        progress.close()
        logger.debug("PNG loader flags: %r", flags)

        dirty_tiles.update(self.tiledict.keys())
        bbox = lib.surface.get_tiles_bbox(dirty_tiles)
        self.notify_observers(*bbox)

        # return the bbox of the loaded image
        return state['frame_size']

    def render_as_pixbuf(self, *args, **kwargs):
        if not self.tiledict:
            logger.warning('empty surface')
        t0 = time.time()
        kwargs['alpha'] = True
        res = pixbufsurface.render_as_pixbuf(self, *args, **kwargs)
        logger.debug('%.3fs rendering layer as pixbuf', time.time() - t0)
        return res

    def save_as_png(self, filename, *args, **kwargs):
        if 'alpha' not in kwargs:
            kwargs['alpha'] = True

        if len(self.tiledict) == 1 and self.looped:
            kwargs['single_tile_pattern'] = True
        lib.surface.save_as_png(self, filename, *args, **kwargs)

    def get_bbox(self):
        return lib.surface.get_tiles_bbox(self.tiledict)

    def get_tiles(self):
        return self.tiledict

    def is_empty(self):
        return not self.tiledict

    def remove_empty_tiles(self):
        """Removes tiles from the tiledict which contain no data"""
        if self.mipmap_level != 0:
            raise ValueError("Only call this on the top-level surface.")
        assert self is self._mipmaps[0]
        total = 0
        removed = 0
        for surf in self._mipmaps:
            tmp_items_list = surf.tiledict.items()
            if PY3:
                tmp_items_list = list(tmp_items_list)
            for pos, data in tmp_items_list:
                total += 1
                try:
                    rgba = data.rgba
                except AttributeError:
                    continue
                if rgba.any():
                    continue
                surf.tiledict.pop(pos)
                removed += 1
        return removed, total

    def remove_tiles(self, indices):
        """Removes a set of tiles from the surface by tile index."""
        if self.mipmap_level != 0:
            raise ValueError("Only call this on the top-level surface.")

        removed = set()
        for tx, ty in indices:
            pos = (tx, ty)
            if pos not in self.tiledict:
                continue
            self.tiledict.pop(pos)
            removed.add(pos)
            self._mark_mipmap_dirty(tx, ty)

        bbox = lib.surface.get_tiles_bbox(removed)
        self.notify_observers(*bbox)

    def get_move(self, x, y, sort=True):
        """Returns a move object for this surface

        :param x: Start position for the move, X coord
        :param y: Start position for the move, X coord
        :param sort: If true, sort tiles to move by distance from (x,y)
        :rtype: _TiledSurfaceMove

        It's up to the caller to ensure that only one move is active at a
        any single instant in time.
        """
        if self.mipmap_level != 0:
            raise ValueError("Only call this on the top-level surface.")
        return _TiledSurfaceMove(self, x, y, sort=sort)

    def flood_fill(self, x, y, color, tolerance, offset, feather,
                   gap_closing_options, framed, bbox, dst_surface):
        """Fills connected areas of this surface into another

        :param x: Starting point X coordinate
        :param y: Starting point Y coordinate
        :param color: an RGB color
        :type color: tuple
        :param offset: the post-fill expansion/contraction radius in pixels
        :type offset: int [-TILE_SIZE, TILE_SIZE]
        :param feather: the amount to blur the fill, after offset is applied
        :type feather: int [0, TILE_SIZE]
        :param gap_closing_options: parameters for gap closing fill, or None
        :type gap_closing_options: lib.floodfill.GapClosingOptions
        :param framed: Whether the frame is enabled or not.
        :type framed: bool
        :param bbox: Bounding box: limits the fill
        :type bbox: lib.helpers.Rect or equivalent 4-tuple
        :param tolerance: how much filled pixels are permitted to vary
        :type tolerance: float [0.0, 1.0]
        :param dst: Target surface
        :type dst: lib.tiledsurface.MyPaintSurface

        See also `lib.layer.Layer.flood_fill()` and `fill.flood_fill()`.
        """
        flood_fill(self, x, y, color, tolerance, offset, feather,
                   gap_closing_options, framed, bbox, dst_surface)

    @contextlib.contextmanager
    def cairo_request(self, x, y, w, h, mode=lib.modes.DEFAULT_MODE):
        """Get a Cairo context for a given area, then put back changes.

        :param int x: Request area's X coordinate.
        :param int y: Request area's Y coordinate.
        :param int w: Request area's width.
        :param int h: Request area's height.
        :param mode: Combine mode for the put-back.
        :rtype: contextlib.GeneratorContextManager
        :returns: cairo.Context (via with-statement)

        This context manager works by constructing and managing a
        temporary 8bpp Cairo imagesurface and yielding up a Cairo
        context that points at it. Call the method as part of a
        with-statement:

        >>> s = MyPaintSurface()
        >>> n = TILE_SIZE
        >>> assert n > 10
        >>> with s.cairo_request(10, 10, n, n) as cr:
        ...     cr.set_source_rgb(1, 0, 0)
        ...     cr.rectangle(1, 1, n-2, n-2)
        ...     cr.fill()
        >>> list(sorted(s.tiledict.keys()))
        [(0, 0), (0, 1), (1, 0), (1, 1)]

        If the mode is specified, it must be a layer/surface combine
        mode listed in `lib.modes.STACK_MODES`. In this case, The
        temporary cairo ImageSurface object is initially completely
        transparent, and anything you draw to it is composited back over
        the surface using the mode you requested.

        If you pass mode=None (or mode=lib.modes.PASS_THROUGH_MODE),
        Cairo operates directly on the surface. This means that you can
        use Cairo operators and primitives which erase tile data.

        >>> import cairo
        >>> with s.cairo_request(0, 0, n, n, mode=None) as cr:
        ...     cr.set_operator(cairo.OPERATOR_CLEAR)
        ...     cr.set_source_rgb(1, 1, 1)
        ...     cr.paint()
        >>> _ignored = s.remove_empty_tiles()
        >>> list(sorted(s.tiledict.keys()))
        [(0, 1), (1, 0), (1, 1)]
        >>> with s.cairo_request(n-10, n-10, n+10, n+10, mode=None) as cr:
        ...     cr.set_operator(cairo.OPERATOR_SOURCE)
        ...     cr.set_source_rgba(0, 1, 0, 0)
        ...     cr.paint()
        >>> _ignored = s.remove_empty_tiles()
        >>> list(sorted(s.tiledict.keys()))
        [(0, 1), (1, 0)]

        See also:

        * lib.pixbufsurface.Surface.cairo_request()
        * lib.layer.data.SimplePaintingMode.cairo_request()

        """

        # Normalize and validate args
        if mode is not None:
            if mode == lib.modes.PASS_THROUGH_MODE:
                mode = None
            elif mode not in lib.modes.STANDARD_MODES:
                raise ValueError(
                    "The 'mode' argument must be one of STANDARD_MODES, "
                    "or it must be either PASS_THROUGH_MODE or None."
                )
        x = int(x)
        y = int(y)
        w = int(w)
        h = int(h)
        if w <= 0 or h <= 0:
            return   # nothing to do

        # Working pixbuf-surface
        s = lib.pixbufsurface.Surface(x, y, w, h)
        dirty_tiles = list(s.get_tiles())

        # Populate it with an 8-bit downsampling of this surface's data
        # if we're going to be "working directly"
        if mode is None:
            for tx, ty in dirty_tiles:
                with s.tile_request(tx, ty, readonly=False) as dst:
                    self.blit_tile_into(dst, True, tx, ty)

        # Collect changes from the invoker...
        with s.cairo_request() as cr:
            yield cr

        # Blit or composite back the changed pixbuf
        if mode is None:
            for tx, ty in dirty_tiles:
                with self.tile_request(tx, ty, readonly=False) as dst:
                    s.blit_tile_into(dst, True, tx, ty)
        else:
            tmp = np.zeros((N, N, 4), 'uint16')
            for tx, ty in dirty_tiles:
                s.blit_tile_into(tmp, True, tx, ty)
                with self.tile_request(tx, ty, readonly=False) as dst:
                    mypaintlib.tile_combine(mode, tmp, dst, True, 1.0)

        # Tell everyone about the changes
        bbox = lib.surface.get_tiles_bbox(dirty_tiles)
        self.notify_observers(*bbox)


class _TiledSurfaceMove (object):
    """Ongoing move state for a tiled surface, processed in chunks

    Tile move processing involves slicing and copying data from a
    snapshot of the surface's original tile arrays into an active
    surface within the model document. It's therefore potentially very
    slow for huge layers: doing this interactively requires the move to
    be processed in chunks in idle routines.

    Moves are created by a surface's get_move() method starting at a
    particular point in model coordinates.

        >>> surf = MyPaintSurface()
        >>> with surf.tile_request(10, 10, readonly=False) as a:
        ...     a[...] = 1<<15
        >>> len(surf.tiledict)
        1
        >>> move = surf.get_move(N/2, N/2, sort=True)

    During an interactive move, the move object is typically updated in
    response to the user moving the pointer,

        >>> move.update(N/2, N/2)
        >>> move.update(N/2 + 1, N/2 + 3)

    while being processed in chunks of a few hundred tiles in an idle
    routine.

        >>> while move.process():
        ...     pass

    When the user is done moving things and releases the layer, or quits
    the layer moving mode, the conventional way of finalizing things is

        >>> move.process(n=-1)
        False
        >>> move.cleanup()

    After the cleanup, the move should not be updated or processed any
    further.

    Moves which are not an exact multiple of the tile size generally
    make more tiles due to slicing and recombining.

        >>> len(surf.tiledict)
        4

    Moves which are an exact multiple of the tile size are processed
    faster (and never add tiles to the layer).

        >>> surf = MyPaintSurface()
        >>> with surf.tile_request(-3, 2, readonly=False) as a:
        ...     a[...] = 1<<15
        >>> list(surf.tiledict.keys())
        [(-3, 2)]
        >>> move = surf.get_move(0, 0, sort=False)
        >>> move.update(N*3, -N*2)
        >>> move.process(n=1)   # single op suffices
        False
        >>> move.cleanup()
        >>> list(surf.tiledict.keys())
        [(0, 0)]
        >>> # Please excuse the doctest for this special case
        >>> # just regression-proofing.

    Moves can be processed non-interactively by calling all the
    different phases together, as above.

    """

    def __init__(self, surface, x, y, sort=True):
        """Starts the move, recording state in the Move object

        :param x: Where to start, model X coordinate
        :param y: Where to start, model Y coordinate
        :param sort: If true, sort tiles to move by distance from (x,y)

        Sorting tiles by distance makes the move look nicer when moving
        interactively, but it's pointless for non-interactive moves.

        """
        object.__init__(self)
        self.surface = surface
        self.snapshot = surface.save_snapshot()
        self.chunks = []
        self.chunks[:] = self.snapshot.tiledict.keys()
        self.sort = sort
        tx = x // N
        ty = y // N
        self.start_pos = (x, y)
        if self.sort:
            self.chunks.sort(
                key=lambda p: abs(tx - p[0]) + abs(ty - p[1]),
            )
        # High water mark of chunks processed so far.
        # This is reset on every call to update().
        self.chunks_i = 0
        # Tile state tracking for individual update cycles
        self.written = set()
        self.blank_queue = []
        # Tile offsets which we'll be applying,
        # initially the move is zero.
        self.slices_x = calc_translation_slices(0)
        self.slices_y = calc_translation_slices(0)

    def update(self, dx, dy):
        """Updates the offset during a move

        :param dx: New move offset: relative to the constructor x.
        :param dy: New move offset: relative to the constructor y.

        This causes all the move's work to be re-queued.
        """
        # Nothing has been written in this pass yet
        self.written = set()
        # Tile indices to be cleared during processing,
        # unless they've been written to
        self.blank_queue[:] = self.surface.tiledict.keys()  # fresh!
        if self.sort:
            x, y = self.start_pos
            tx = (x + dx) // N
            ty = (y + dy) // N
            self.blank_queue.sort(
                key=lambda p: abs(tx - p[0]) + abs(ty - p[1]),
            )
        # Calculate offsets
        self.slices_x = calc_translation_slices(int(dx))
        self.slices_y = calc_translation_slices(int(dy))
        # Need to process every source chunk
        self.chunks_i = 0

    def cleanup(self):
        """Cleans up after processing the move.

        This must be called after the move has been processed fully, and
        should only be called after `process()` indicates that all tiles have
        been sliced and moved.

        """
        # Process any remaining work. Caller should have done this already.
        if self.chunks_i < len(self.chunks) or len(self.blank_queue) > 0:
            logger.warning("Stuff left to do at end of move cleanup(). May "
                           "result in poor interactive appearance. "
                           "chunks=%d/%d, blanks=%d", self.chunks_i,
                           len(self.chunks), len(self.blank_queue))
            logger.warning("Doing cleanup now...")
            self.process(n=-1)
        assert self.chunks_i >= len(self.chunks)
        assert len(self.blank_queue) == 0
        # Remove empty tiles created by Layer Move
        removed, total = self.surface.remove_empty_tiles()
        logger.debug(
            "_TiledSurfaceMove.cleanup: removed %d empty tiles of %d",
            removed, total,
        )

    def process(self, n=200):
        """Process a number of pending tile moves

        :param int n: The number of source tiles to process in this call
        :returns: whether there are any more tiles to process
        :rtype: bool

        Specify zero or negative `n` to process all remaining tiles.

        """
        updated = set()
        moves_remaining = self._process_moves(n, updated)
        blanks_remaining = self._process_blanks(n, updated)
        for pos in updated:
            self.surface._mark_mipmap_dirty(*pos)
        bbox = lib.surface.get_tiles_bbox(updated)
        self.surface.notify_observers(*bbox)
        return blanks_remaining or moves_remaining

    def _process_moves(self, n, updated):
        """Internal: process pending tile moves

        :param int n: as for process()
        :param set updated: Set of tile indices to be redrawn (in+out)
        :returns: Whether moves need to be processed
        :rtype: bool

        """
        if self.chunks_i > len(self.chunks):
            return False
        if n <= 0:
            n = len(self.chunks)  # process all remaining
        is_integral = len(self.slices_x) == 1 and len(self.slices_y) == 1
        for src_t in self.chunks[self.chunks_i:self.chunks_i + n]:
            src_tx, src_ty = src_t
            src_tile = self.snapshot.tiledict[src_t]
            for slice_x in self.slices_x:
                (src_x0, src_x1), (targ_tdx, targ_x0, targ_x1) = slice_x
                for slice_y in self.slices_y:
                    (src_y0, src_y1), (targ_tdy, targ_y0, targ_y1) = slice_y
                    targ_tx = src_tx + targ_tdx
                    targ_ty = src_ty + targ_tdy
                    targ_t = targ_tx, targ_ty
                    if is_integral:
                        # We're lucky. Perform a straight data copy.
                        self.surface.tiledict[targ_t] = src_tile.copy()
                        updated.add(targ_t)
                        self.written.add(targ_t)
                        continue
                    # Get a tile to write
                    targ_tile = None
                    if targ_t in self.written:
                        # Reuse a target tile made earlier in this
                        # update cycle
                        targ_tile = self.surface.tiledict.get(targ_t, None)
                    if targ_tile is None:
                        # Create and store a new blank target tile
                        # to avoid corruption
                        targ_tile = _Tile()
                        self.surface.tiledict[targ_t] = targ_tile
                        self.written.add(targ_t)
                    # Copy this source slice to the destination
                    targ_tile.rgba[targ_y0:targ_y1, targ_x0:targ_x1] \
                        = src_tile.rgba[src_y0:src_y1, src_x0:src_x1]
                    updated.add(targ_t)
            # The source tile has been fully processed at this point,
            # and can be removed from the output dict if it hasn't
            # also been written to.
            if src_t in self.surface.tiledict and src_t not in self.written:
                self.surface.tiledict.pop(src_t, None)
                updated.add(src_t)
        # Move on, and return whether we're complete
        self.chunks_i += n
        return self.chunks_i < len(self.chunks)

    def _process_blanks(self, n, updated):
        """Internal: process blanking-out queue

        :param int n: as for process()
        :param set updated: Set of tile indices to be redrawn (in+out)
        :returns: Whether the blanking queue is empty
        :rtype: bool

        """
        if n <= 0:
            n = len(self.blank_queue)
        while len(self.blank_queue) > 0 and n > 0:
            t = self.blank_queue.pop(0)
            if t not in self.written:
                self.surface.tiledict.pop(t, None)
                updated.add(t)
                n -= 1
        return len(self.blank_queue) > 0


def calc_translation_slices(dc):
    """Returns a list of offsets and slice extents for a translation

    :param dc: translation amount along the axis of interest (pixels)
    :type dc: int
    :returns: list of offsets and slice extents

    The returned slice list's members are of the form

        ((src_c0, src_c1), (targ_tdc, targ_c0, targ_c1))

    where ``src_c0`` and ``src_c1`` determine the extents of the source
    slice within a tile, their ``targ_`` equivalents specify where to
    put that slice in the target tile, and ``targ_tdc`` is the tile
    offset. For example,

        >>> assert N == 64, "FIXME: test only valid for 64 pixel tiles"
        >>> calc_translation_slices(N*2)
        [((0, 64), (2, 0, 64))]

    This indicates that all data from each tile is to be put exactly two
    tiles after the current tile index. In this case, a simple copy will
    suffice. Normally though, translations require slices.

        >>> calc_translation_slices(-16)
        [((0, 16), (-1, 48, 64)), ((16, 64), (0, 0, 48))]

    Two slices are needed for each tile: one strip of 16 pixels at the
    start to be copied to the end of output tile immediately before the
    current tile, and one strip of 48px to be copied to the start of the
    output tile having the same as the input.

    """
    dcr = dc % N
    tdc = (dc // N)
    if dcr == 0:
        return [
            ((0, N), (tdc, 0, N))
        ]
    else:
        return [
            ((0, N-dcr), (tdc, dcr, N)),
            ((N-dcr, N), (tdc+1, 0, dcr))
        ]


# Set which surface backend to use
Surface = MyPaintSurface


def _new_backend_surface():
    """Fetches a new backend surface object for C test code to use.

    Used by mypaintlib internals during tests: see lib/tiledsurface.hpp.
    The resultant pointer, after swizzling with SWIG_ConvertPtr(),
    exposes the libmypaint "MyPaintSurface" interface.

    """
    surface = Surface()
    return surface.backend


class BackgroundError(Exception):
    """Errors raised by Background during failed initiailizations"""
    pass


class Background (Surface):
    """A background layer surface, with a repeating image"""

    def __init__(self, obj, mipmap_level=0):
        """Construct from a color or from a NumPy array

        :param obj: RGB triple (uint8), or a HxWx4 or HxWx3 numpy array which
           can be either uint8 or uint16.
        :param mipmap_level: mipmap level, used internally. Root is zero.
        """

        if not isinstance(obj, np.ndarray):
            r, g, b = obj
            obj = np.zeros((N, N, 3), dtype='uint8')
            obj[:, :, :] = r, g, b

        height, width = obj.shape[0:2]
        if height % N or width % N:
            raise BackgroundError(
                "unsupported background tile size: %dx%d"
                % (width, height),
            )

        super(Background, self).__init__(mipmap_level=0, looped=True,
                                         looped_size=(width, height))
        self.load_from_numpy(obj, 0, 0)

        # Generate mipmap
        if mipmap_level <= MAX_MIPMAP_LEVEL:
            mipmap_obj = np.zeros((height, width, 4), dtype='uint16')
            for ty in range(height // N * 2):
                for tx in range(width // N * 2):
                    with self.tile_request(tx, ty, readonly=True) as src:
                        mypaintlib.tile_downscale_rgba16(src, mipmap_obj,
                                                         tx * N // 2,
                                                         ty * N // 2)

            self.mipmap = Background(mipmap_obj, mipmap_level+1)
            self.mipmap.parent = self
            self.mipmap_level = mipmap_level

    def _create_mipmap_surfaces(self):
        """Internal override: Background uses a different mipmap impl."""
        return None

    def load_from_numpy(self, arr, x, y):
        """Loads tile data from a numpy array

        This extends the base class's implementation with additional support
        for tile-aligned uint16 data.

        """
        h, w, channels = arr.shape
        if h <= 0 or w <= 0:
            return (x, y, w, h)
        if arr.dtype == 'uint16':
            assert w % N == 0 and h % N == 0
            assert x == 0 and y == 0
            for ty in range(h // N):
                for tx in range(w // N):
                    with self.tile_request(tx, ty, readonly=False) as dst:
                        dst[:, :, :] = arr[ty*N:(ty+1)*N, tx*N:(tx+1)*N, :]
            return (x, y, w, h)
        else:
            return super(Background, self).load_from_numpy(arr, x, y)


def flood_fill(src, x, y, color, tolerance, offset, feather,
               gap_closing_options, framed, bbox, dst):
    """Fills connected areas of one surface into another

    :param src: Source surface-like object
    :type src: Anything supporting readonly tile_request()
    :param x: Starting point X coordinate
    :param y: Starting point Y coordinate
    :param color: an RGB color
    :type color: tuple
    :param tolerance: how much filled pixels are permitted to vary
    :type tolerance: float [0.0, 1.0]
    :param offset: the post-fill expansion/contraction radius in pixels
    :type offset: int [-TILE_SIZE, TILE_SIZE]
    :param feather: the amount to blur the fill, after offset is applied
    :type feather: int [0, TILE_SIZE]
    :param gap_closing_options: parameters for gap closing fill, or None
    :type gap_closing_options: lib.floodfill.GapClosingOptions
    :param framed: Whether the frame is enabled or not.
    :type framed: bool
    :param bbox: Bounding box: limits the fill
    :type bbox: lib.helpers.Rect or equivalent 4-tuple
    :param dst: Target surface
    :type dst: lib.tiledsurface.MyPaintSurface

    See also `lib.layer.Layer.flood_fill()`.

    """
<<<<<<< HEAD
    lib.floodfill.flood_fill(
        src, x, y, color, tolerance, offset, feather,
        gap_closing_options, framed, bbox, dst, transparent_tile)
=======
    lib.floodfill._EMPTY_RGBA = transparent_tile.rgba
    lib.floodfill.flood_fill(
        src, x, y, color, tolerance, offset, feather,
        gap_closing_options, framed, bbox, dst)
>>>>>>> cd2e9838


class PNGFileUpdateTask (object):
    """Piecemeal callable: writes to or replaces a PNG file

    See lib.autosave.Autosaveable.

    >>> from tempfile import mkdtemp
    >>> from shutil import rmtree
    >>> import os.path
    >>> surf = MyPaintSurface._mock()
    >>> tmpdir = mkdtemp(suffix="_pngupdate")
    >>> tmpfile = os.path.join(tmpdir, "test.png")
    >>> try:
    ...     updater = PNGFileUpdateTask(surf, tmpfile, surf.get_bbox(), True)
    ...     while updater():
    ...         logger.debug("Wrote a tile strip")
    ...     assert os.path.isfile(tmpfile)
    ...     assert os.path.getsize(tmpfile) > 0
    ... finally:
    ...     rmtree(tmpdir)

    """

    def __init__(self, surface, filename, rect, alpha,
                 single_tile_pattern=False,
                 save_srgb_chunks=False,
                 **kwargs):
        super(PNGFileUpdateTask, self).__init__()
        self._final_filename = filename
        # Sizes. Save at least one tile to allow empty docs to be written
        if not rect:
            rect = surface.get_bbox()
        x, y, w, h = rect
        if w == 0 or h == 0:
            x, y, w, h = (0, 0, 1, 1)
            rect = (x, y, w, h)
        # Snapshot and recreate
        clone_surface = Surface(
            looped=surface.looped,
            looped_size=surface.looped_size,
        )
        clone_surface.load_snapshot(surface.save_snapshot())
        # Open a tempfile for writing
        tmp_filename = filename + ".tmp"
        if os.path.exists(tmp_filename):
            os.unlink(tmp_filename)
        tmp_fp = open(tmp_filename, "wb")
        self._png_writer = mypaintlib.ProgressivePNGWriter(
            tmp_fp,
            w, h,
            alpha,
            save_srgb_chunks,
        )
        self._tmp_filename = tmp_filename
        self._tmp_fp = tmp_fp
        # What to write
        self._strips_iter = lib.surface.scanline_strips_iter(
            clone_surface, rect, alpha=alpha,
            single_tile_pattern=single_tile_pattern,
            **kwargs
        )
        logger.debug("autosave: scheduled update of %r", self._final_filename)

    def __call__(self, *args, **kwargs):
        if not (self._png_writer and self._strips_iter):
            raise RuntimeError("Called too many times")
        try:
            strip = next(self._strips_iter)
            self._png_writer.write(strip)
            return True
        except StopIteration:
            try:
                self._png_writer.close()
            except Exception:
                logger.exception(
                    "Caught PNG writer close() exception "
                    "in StopIteration handler",
                )
            self._png_writer = None
            self._strips_iter = None
            self._tmp_fp.close()
            lib.fileutils.replace(
                self._tmp_filename,
                self._final_filename,
            )
            logger.debug("autosave: updated %r", self._final_filename)
            return False
        except Exception:
            try:
                self._png_writer.close()
            except Exception:
                logger.exception(
                    "Caught PNG writer close() exception "
                    "in general Exception handler handler",
                )
            self._png_writer = None
            self._strips_iter = None
            self._tmp_fp.close()
            if os.path.exists(self._tmp_filename):
                os.unlink(self._tmp_filename)
            logger.error("Original exception will be raised normally.")
            raise


if __name__ == '__main__':
    import doctest
    doctest.testmod()<|MERGE_RESOLUTION|>--- conflicted
+++ resolved
@@ -1268,16 +1268,10 @@
     See also `lib.layer.Layer.flood_fill()`.
 
     """
-<<<<<<< HEAD
-    lib.floodfill.flood_fill(
-        src, x, y, color, tolerance, offset, feather,
-        gap_closing_options, framed, bbox, dst, transparent_tile)
-=======
     lib.floodfill._EMPTY_RGBA = transparent_tile.rgba
     lib.floodfill.flood_fill(
         src, x, y, color, tolerance, offset, feather,
         gap_closing_options, framed, bbox, dst)
->>>>>>> cd2e9838
 
 
 class PNGFileUpdateTask (object):
